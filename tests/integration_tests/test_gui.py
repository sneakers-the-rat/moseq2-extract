import os
import sys
import shutil
import ruamel.yaml as yaml
from unittest import TestCase
from .test_cli import write_fake_movie
from moseq2_extract.helpers.data import get_session_paths
from moseq2_extract.helpers.wrappers import copy_h5_metadata_to_yaml_wrapper
<<<<<<< HEAD
from moseq2_extract.gui import update_progress, check_progress, generate_config_command, view_extraction, \
    generate_index_command, aggregate_extract_results_command, download_flip_command, \
    find_roi_command, sample_extract_command, extract_command, extract_found_sessions
=======
from moseq2_extract.gui import generate_config_command, generate_index_command, \
    aggregate_extract_results_command, download_flip_command, \
    find_roi_command, extract_command, extract_found_sessions
>>>>>>> 3ab196fd


class GUITests(TestCase):

<<<<<<< HEAD
    progress_vars = {'base_dir': './', 'config_file': 'TBD', 'index_file': 'TBD', 'train_data_dir': 'TBD',
                     'pca_dirname': 'TBD',
                     'scores_filename': 'TBD', 'scores_path': 'TBD', 'model_path': 'TBD', 'crowd_dir': 'TBD',
                     'plot_path': './plots/'}

    def test_update_progress(self):

        temp_prog = self.progress_vars

        progress_path = 'data/test_progress.yaml'

        with open(progress_path, 'w') as f:
            yaml.safe_dump(temp_prog, f)

        update_progress(progress_path, 'config_file', 1)

        # simulate opening file
        with open(progress_path, 'r') as f:
            test_progress = yaml.safe_load(f)

        assert test_progress != temp_prog, "dict was not saved correctly"
        os.remove(progress_path)

    def test_restore_progress_vars(self):
        temp_prog = self.progress_vars

        progress_path = 'data/test_restore_progress.yaml'
        with open(progress_path, 'w') as f:
            yaml.safe_dump(temp_prog, f)

        # simulate opening file
        with open(progress_path, 'r') as f:
            progress1 = yaml.safe_load(f)

        assert progress1 == temp_prog, "dict was not returned correctly"
        os.remove(progress_path)

    def test_check_progress(self):

        # test file does not exist case
        input_dir = 'data/'
        progress_path = 'data/test_check_progress.yaml'

        # case: file does not exist
        if os.path.isfile(progress_path):
            os.remove(progress_path)

        progress_vars = check_progress(input_dir, progress_path)
        assert os.path.isfile(os.path.join(progress_path)), "progress yaml was not created"

        '''
        # simulate opening file
        with open(progress_path, 'r') as f:
            progress1 = yaml.safe_load(f)

        for k,v in progress1.items():
            if k != 'base_dir' and k != 'plot_path':
                assert v in self.progress_vars.values(), "read dict values to dont match simulated data"

        # now test case when file exists
        stdin = 'data/tmp_stdin.txt'
        with open(stdin, 'w') as f:
            f.write('Y')

        sys.stdin = open(stdin)

        progress_vars = check_progress(input_dir, progress_path)

        assert len(set([config, index, tdd, pcadir, scores, model, score_path, cdir, pp])) == 2, \
            "progress retrieval from pre-existing file failed"

        with open(stdin, 'w') as f:
            f.write('N')

        sys.stdin = open(stdin)

        progress_vars = check_progress(input_dir, progress_path)

        assert len(set([config, index, tdd, pcadir, scores, model, score_path, cdir, pp])) == 2, \
            "ignoring pre-existing progress file failed"
        os.remove(stdin)
        os.remove(progress_path)
        '''

=======
>>>>>>> 3ab196fd
    def test_generate_config_command(self):

        config_path = 'data/test_config.yaml'

        if os.path.isfile(config_path):
            os.remove(config_path)

        # file does not exist yet
        ret = generate_config_command(config_path)
        assert "success" in ret, "config file was not generated sucessfully"
        assert os.path.isfile(config_path), "config file does not exist in specified path"

        # file exists
        stdin = 'data/tmp_stdin.txt'

        # retain old version
        with open(stdin, 'w') as f:
            f.write('N')

        sys.stdin = open(stdin)

        ret = generate_config_command(config_path)
        assert "retained" in ret, "old config file was not retained"

        # overwrite old version
        with open(stdin, 'w') as f:
            f.write('Y')

        sys.stdin = open(stdin)
        ret = generate_config_command(config_path)
        assert 'success' in ret, "overwriting failed"
        os.remove(config_path)
        os.remove(stdin)

    def test_generate_index_command(self):

        input_dir = 'data/'
        outfile = os.path.join(input_dir, 'moseq2-index.yaml')

        # minimal test case - more use cases to come
        generate_index_command(input_dir, outfile)
        assert os.path.isfile(outfile), "index file was not generated correctly"
        os.remove(outfile)

    def test_download_flip_file_command(self):
        test_outdir = 'data/flip/'
        download_flip_command(test_outdir)
        assert True in [x.endswith('pkl') for x in os.listdir(test_outdir)], "flip file does not exist in correct directory"
        shutil.rmtree(test_outdir)

    def test_find_roi_command(self):

        config_path = 'data/test_roi_config.yaml'

        if os.path.isfile(config_path):
            os.remove(config_path)

        generate_config_command(config_path)

        out = find_roi_command('data/', config_path, select_session=True)
        assert (out == None), "roi function did not find any rois to extract"

        # writing a file to test following pipeline
        input_dir = 'data/'
        data_path = 'data/test_session/'
        data_filepath = os.path.join(data_path, 'test_roi_depth.dat')

        if not os.path.exists(data_path):
            os.makedirs(data_path)

        write_fake_movie(data_filepath)
        assert os.path.isfile(data_filepath)

        stdin = 'data/stdin.txt'
        # select test file
        with open(stdin, 'w') as f:
            f.write('1')

        sys.stdin = open(stdin)

        images, filenames = find_roi_command(input_dir, config_path, select_session=True)
        assert (len(filenames) == 3), "incorrect number of rois were computed"
        assert (len(images) == 3), "incorrect number of rois images were computed"
        shutil.rmtree(data_path)
        os.remove(stdin)
        os.remove(config_path)

<<<<<<< HEAD
    def test_sample_extract_command(self):

        config_path = 'data/test_sample_ex_config.yaml'
        generate_config_command(config_path)

        # writing a file to test following pipeline
        input_dir = 'data/'
        data_path = 'data/test_session/'
        data_filepath = os.path.join(data_path, 'test_sample_extract_depth.dat')

        if not os.path.exists(data_path):
            os.makedirs(data_path)

        write_fake_movie(data_filepath)
        assert(os.path.isfile(data_filepath)), "fake movie was not written correctly"

        stdin = 'data/stdin.txt'

        # select test file
        with open(stdin, 'w') as f:
            f.write('1')

        sys.stdin = open(stdin)

        output_dir = sample_extract_command(input_dir, config_path, 40, exts=['.dat'], select_session=True)
        assert os.path.exists(output_dir), "sample_proc directory was not created"

        shutil.rmtree(data_path)
        os.remove(stdin)
        os.remove(config_path)

=======
>>>>>>> 3ab196fd
    def test_extract_command(self):
        configfile = 'data/test_ex_config.yaml'

        # writing a file to test following pipeline
        data_path = 'data/test_extract/'
        data_filepath = os.path.join(data_path, 'test_extract_depth.dat')
        if not os.path.isdir(data_path):
            os.makedirs(data_path)

        write_fake_movie(data_filepath)
        assert(os.path.isfile(data_filepath)), "fake movie was not written correctly"

        if os.path.isfile(configfile):
            os.remove(configfile)

        generate_config_command(configfile)
        assert os.path.isfile(configfile)

        flip_file = 'data/flip/flip_classifier_k2_c57_10to13weeks.pkl'
        if not os.path.isfile(flip_file):
            download_flip_command('data/flip/')

        assert os.path.isfile(flip_file), 'flip file was not correctly downloaded'

        with open(configfile, 'r') as f:
            config_data = yaml.safe_load(f)

        config_data['flip_classifier'] = flip_file
        config_data['use_plane_bground'] = True

        with open(configfile, 'w') as f:
            yaml.safe_dump(config_data, f)

        stdin = 'data/stdin.txt'
        with open(stdin, 'w') as f:
            f.write('Y')

        sys.stdin = open(stdin)

        ret = extract_command(data_filepath, None, configfile, skip=True)

        out_dir = 'data/test_extract/proc/'

        assert(os.path.isdir(out_dir)), "proc directory was not created"
        assert(os.path.isfile(os.path.join(out_dir, 'done.txt'))), "extraction did not finish"
        assert ('completed' in ret), "GUI command failed"

        shutil.rmtree('data/flip/')
        shutil.rmtree(data_path)
        os.remove(configfile)
        os.remove(stdin)

    def test_aggregate_results_command(self):

        input_dir = 'data/'
        ret = aggregate_extract_results_command(input_dir, "", "aggregate_results")

        assert ret == os.path.join(input_dir, 'moseq2-index.yaml'), "index file was not generated in correct directory"
        assert os.path.isfile(os.path.join(input_dir, 'moseq2-index.yaml'))
        assert os.path.isdir(os.path.join(input_dir,'aggregate_results')), "aggregate results directory was not created"

        shutil.rmtree(os.path.join(input_dir,'aggregate_results'))
        os.remove(os.path.join(input_dir, 'moseq2-index.yaml'))

    def test_extract_found_sessions(self):

        config_path = 'data/test_config.yaml'
        generate_config_command(config_path)

        # writing a file to test following pipeline
        data_filepath = 'data/test_extract_found.dat'

        write_fake_movie(data_filepath)
        assert(os.path.isfile(data_filepath)), "fake movie was not written correctly"

        extract_found_sessions(data_filepath, config_path, '.dat', skip_extracted=True)
        os.remove(data_filepath)
        os.remove(config_path)

    def test_copy_h5_metadata_to_yaml(self):
        input_dir = 'data/proc/'
        h5_metadata_path = '/metadata/acquisition/'

        # Functionality check
        copy_h5_metadata_to_yaml_wrapper(input_dir, h5_metadata_path)<|MERGE_RESOLUTION|>--- conflicted
+++ resolved
@@ -4,108 +4,14 @@
 import ruamel.yaml as yaml
 from unittest import TestCase
 from .test_cli import write_fake_movie
-from moseq2_extract.helpers.data import get_session_paths
 from moseq2_extract.helpers.wrappers import copy_h5_metadata_to_yaml_wrapper
-<<<<<<< HEAD
-from moseq2_extract.gui import update_progress, check_progress, generate_config_command, view_extraction, \
-    generate_index_command, aggregate_extract_results_command, download_flip_command, \
-    find_roi_command, sample_extract_command, extract_command, extract_found_sessions
-=======
 from moseq2_extract.gui import generate_config_command, generate_index_command, \
     aggregate_extract_results_command, download_flip_command, \
     find_roi_command, extract_command, extract_found_sessions
->>>>>>> 3ab196fd
 
 
 class GUITests(TestCase):
 
-<<<<<<< HEAD
-    progress_vars = {'base_dir': './', 'config_file': 'TBD', 'index_file': 'TBD', 'train_data_dir': 'TBD',
-                     'pca_dirname': 'TBD',
-                     'scores_filename': 'TBD', 'scores_path': 'TBD', 'model_path': 'TBD', 'crowd_dir': 'TBD',
-                     'plot_path': './plots/'}
-
-    def test_update_progress(self):
-
-        temp_prog = self.progress_vars
-
-        progress_path = 'data/test_progress.yaml'
-
-        with open(progress_path, 'w') as f:
-            yaml.safe_dump(temp_prog, f)
-
-        update_progress(progress_path, 'config_file', 1)
-
-        # simulate opening file
-        with open(progress_path, 'r') as f:
-            test_progress = yaml.safe_load(f)
-
-        assert test_progress != temp_prog, "dict was not saved correctly"
-        os.remove(progress_path)
-
-    def test_restore_progress_vars(self):
-        temp_prog = self.progress_vars
-
-        progress_path = 'data/test_restore_progress.yaml'
-        with open(progress_path, 'w') as f:
-            yaml.safe_dump(temp_prog, f)
-
-        # simulate opening file
-        with open(progress_path, 'r') as f:
-            progress1 = yaml.safe_load(f)
-
-        assert progress1 == temp_prog, "dict was not returned correctly"
-        os.remove(progress_path)
-
-    def test_check_progress(self):
-
-        # test file does not exist case
-        input_dir = 'data/'
-        progress_path = 'data/test_check_progress.yaml'
-
-        # case: file does not exist
-        if os.path.isfile(progress_path):
-            os.remove(progress_path)
-
-        progress_vars = check_progress(input_dir, progress_path)
-        assert os.path.isfile(os.path.join(progress_path)), "progress yaml was not created"
-
-        '''
-        # simulate opening file
-        with open(progress_path, 'r') as f:
-            progress1 = yaml.safe_load(f)
-
-        for k,v in progress1.items():
-            if k != 'base_dir' and k != 'plot_path':
-                assert v in self.progress_vars.values(), "read dict values to dont match simulated data"
-
-        # now test case when file exists
-        stdin = 'data/tmp_stdin.txt'
-        with open(stdin, 'w') as f:
-            f.write('Y')
-
-        sys.stdin = open(stdin)
-
-        progress_vars = check_progress(input_dir, progress_path)
-
-        assert len(set([config, index, tdd, pcadir, scores, model, score_path, cdir, pp])) == 2, \
-            "progress retrieval from pre-existing file failed"
-
-        with open(stdin, 'w') as f:
-            f.write('N')
-
-        sys.stdin = open(stdin)
-
-        progress_vars = check_progress(input_dir, progress_path)
-
-        assert len(set([config, index, tdd, pcadir, scores, model, score_path, cdir, pp])) == 2, \
-            "ignoring pre-existing progress file failed"
-        os.remove(stdin)
-        os.remove(progress_path)
-        '''
-
-=======
->>>>>>> 3ab196fd
     def test_generate_config_command(self):
 
         config_path = 'data/test_config.yaml'
@@ -193,40 +99,6 @@
         os.remove(stdin)
         os.remove(config_path)
 
-<<<<<<< HEAD
-    def test_sample_extract_command(self):
-
-        config_path = 'data/test_sample_ex_config.yaml'
-        generate_config_command(config_path)
-
-        # writing a file to test following pipeline
-        input_dir = 'data/'
-        data_path = 'data/test_session/'
-        data_filepath = os.path.join(data_path, 'test_sample_extract_depth.dat')
-
-        if not os.path.exists(data_path):
-            os.makedirs(data_path)
-
-        write_fake_movie(data_filepath)
-        assert(os.path.isfile(data_filepath)), "fake movie was not written correctly"
-
-        stdin = 'data/stdin.txt'
-
-        # select test file
-        with open(stdin, 'w') as f:
-            f.write('1')
-
-        sys.stdin = open(stdin)
-
-        output_dir = sample_extract_command(input_dir, config_path, 40, exts=['.dat'], select_session=True)
-        assert os.path.exists(output_dir), "sample_proc directory was not created"
-
-        shutil.rmtree(data_path)
-        os.remove(stdin)
-        os.remove(config_path)
-
-=======
->>>>>>> 3ab196fd
     def test_extract_command(self):
         configfile = 'data/test_ex_config.yaml'
 
