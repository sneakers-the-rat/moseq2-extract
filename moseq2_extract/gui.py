--- conflicted
+++ resolved
@@ -7,247 +7,15 @@
 '''
 
 import os
-<<<<<<< HEAD
-import time
-=======
->>>>>>> 3ab196fd
 import warnings
 import ruamel.yaml as yaml
-from tqdm.auto import tqdm
 from moseq2_extract.io.image import read_tiff_files
 from moseq2_extract.helpers.extract import run_local_extract
-from moseq2_extract.helpers.data import get_selected_sessions, check_completion_status, get_session_paths
+from moseq2_extract.helpers.data import get_selected_sessions
 from moseq2_extract.util import recursive_find_unextracted_dirs, load_found_session_paths
 from moseq2_extract.helpers.wrappers import get_roi_wrapper, extract_wrapper, flip_file_wrapper, \
                                             generate_index_wrapper, aggregate_extract_results_wrapper
 
-<<<<<<< HEAD
-def update_progress(progress_file, varK, varV):
-    '''
-    Updates progress file with new notebook variable
-
-    Parameters
-    ----------
-    progress_file (str): path to progress file
-    varK (str): key in progress file to update
-    varV (str): updated value to write
-
-    Returns
-    -------
-    None
-    '''
-
-    yml = yaml.YAML()
-    yml.indent(mapping=2, offset=2)
-
-    with open(progress_file, 'r') as f:
-        progress = yaml.safe_load(f)
-
-    progress[varK] = varV
-    with open(progress_file, 'w') as f:
-        yml.dump(progress, f)
-
-    print(f'Successfully updated progress file with {varK} -> {varV}')
-    return progress
-
-def restore_progress_vars(progress_file):
-    '''
-    Restore all saved progress variables to Jupyter Notebook.
-
-    Parameters
-    ----------
-    progress_file (str): path to progress file
-
-    Returns
-    -------
-    All progress file variables
-    '''
-
-    with open(progress_file, 'r') as f:
-        vars = yaml.safe_load(f)
-
-    return vars
-
-def handle_progress_restore_input(base_progress_vars, progress_filepath):
-    '''
-
-    Helper function that handles user input for restoring progress variables.
-
-    Parameters
-    ----------
-    base_progress_vars (dict): dict of default progress name to path pairs.
-    progress_filepath (str): path to progress filename
-
-    Returns
-    -------
-    progress_vars (dict): loaded progress variables
-    '''
-
-    restore = ''
-    # Restore loaded variables or overwrite with fresh state
-    while (restore != 'Y' or restore != 'N' or restore != 'q'):
-        restore = input('Would you like to restore the above listed notebook variables? Y -> restore variables, N -> overwrite progress file, q -> quit]')
-
-        if restore.lower() == "y":
-
-            print('Updating notebook variables...')
-            progress_vars = restore_progress_vars(progress_filepath)
-
-            return progress_vars
-
-        elif restore.lower() == "n":
-
-            print('Overwriting progress file with initial progress.')
-            progress_vars = base_progress_vars
-
-            with open(progress_filepath, 'w') as f:
-                yaml.safe_dump(progress_vars, f)
-
-            return progress_vars
-
-        elif restore.lower() == 'q':
-            return
-
-def print_progress(progress_vars):
-    '''
-    Displays tqdm progress bars checking a users jupyter notebook progress.
-
-    Parameters
-    ----------
-    progress_vars (dict): notebook progress dict
-
-    Returns
-    -------
-    '''
-
-    # fill with bools for whether each session is extracted, and index file is generated
-
-    pca_progress = {'pca_file': False, 'pca_scores': False, 'changepoints': False}
-    if progress_vars.get('index_file', None) != None:
-        pca_progress['index_file'] = True
-
-    modeling_progress = {'model_path': False}
-    analysis_progress = {'syll_info': False, 'crowd_dir': False}
-
-    # Get extraction progress
-    path_dict = get_session_paths(progress_vars['base_dir'])
-    e_path_dict = get_session_paths(progress_vars['base_dir'], extracted=True)
-
-    num_extracted = 0
-    for k, v in e_path_dict.items():
-        yaml_path = v.replace('mp4', 'yaml')
-        extracted = check_completion_status(yaml_path)
-        if extracted:
-            num_extracted += 1
-
-    total_extractions = len(path_dict.keys())
-
-    # Get PCA Progress
-    if progress_vars.get('pca_dirname', None) != None:
-        if os.path.exists(os.path.join(progress_vars['base_dir'], progress_vars['pca_dirname'], 'pca.h5')):
-            pca_progress['pca_file'] = True
-    if progress_vars.get('scores_path', None) != None:
-        pca_progress['pca_scores'] = True
-    if progress_vars.get('changepoints_path', None) != None:
-        pca_progress['changepoints'] = True
-
-    num_pca_files = 0
-    for v in pca_progress.values():
-        if v == True:
-            num_pca_files += 1
-
-    # Get Modeling Progress
-    if progress_vars.get('model_path', None) != None:
-        if os.path.exists(progress_vars['model_path']):
-            modeling_progress['model_path'] = True
-
-    # Get Analysis Path
-    if progress_vars.get('crowd_dir', None) != None:
-        if os.path.exists(progress_vars['crowd_dir']):
-            analysis_progress['crowd_dir'] = True
-
-    if progress_vars.get('syll_info', None) != None:
-        if os.path.exists(progress_vars['syll_info']):
-            analysis_progress['syll_info'] = True
-
-    # Show extraction progress
-    for i in tqdm(range(total_extractions), total=total_extractions, desc="Extraction Progress", bar_format='{desc}: {n_fmt}/{total_fmt} {bar}' ):
-        if i == num_extracted:
-            break
-
-    # Show PCA progress
-    for j in tqdm(range(len(pca_progress.keys())), total=len(pca_progress.keys()), desc="PCA Progress",
-                  bar_format='{desc}: {n_fmt}/{total_fmt} {bar}'):
-        if j == num_pca_files:
-            break
-
-    # Show Modeling progress
-    for i in tqdm(modeling_progress.keys(), total=len(modeling_progress.keys()), desc="Modeling Progress",
-                  bar_format='{desc}: {n_fmt}/{total_fmt} {bar}'):
-        if modeling_progress[i] == False:
-            break
-
-    # Show Analysis progress
-    for i in tqdm(analysis_progress.keys(), total=len(analysis_progress.keys()), desc="Analysis Progress",
-                  bar_format='{desc}: {n_fmt}/{total_fmt} {bar}'):
-        if analysis_progress[i] == False:
-            break
-
-def check_progress(base_dir, progress_filepath):
-    '''
-    Checks whether progress file exists and prompts user input on whether to overwrite, load old, or generate a new one.
-
-    Parameters
-    ----------
-    base_dir (str): path to directory to create/find progress file
-    progress_filepath (str): path to progress filename
-
-    Returns
-    -------
-    All restored variables or None.
-    '''
-
-    yml = yaml.YAML()
-    yml.indent(mapping=2, offset=2)
-
-    # Create basic progress file
-    base_progress_vars = {'base_dir': base_dir,
-                          'config_file': '',
-                          'index_file': '',
-                          'train_data_dir': '',
-                          'pca_dirname': '',
-                          'scores_filename': '',
-                          'scores_path': '',
-                          'model_path': '',
-                          'crowd_dir': '',
-                          'plot_path': os.path.join(base_dir, 'plots/')}
-
-    # Check if progress file exists
-    if os.path.exists(progress_filepath):
-        with open(progress_filepath, 'r') as f:
-            progress_vars = yaml.safe_load(f)
-
-        print('Found progress file, displaying progress...')
-        # Display progress bars
-        print_progress(progress_vars)
-        time.sleep(0.1)
-
-        # Handle user input
-        progress_vars = handle_progress_restore_input(base_progress_vars, progress_filepath)
-        return progress_vars
-
-    else:
-        print('Progress file not found, creating new one.')
-        progress_vars = base_progress_vars
-        print_progress(progress_vars)
-
-        with open(progress_filepath, 'w') as f:
-            yml.dump(progress_vars, f)
-
-        return progress_vars
-
-=======
->>>>>>> 3ab196fd
 def generate_config_command(output_file):
     '''
     Generates configuration file to use throughout pipeline.
