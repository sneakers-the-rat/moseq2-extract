--- conflicted
+++ resolved
@@ -121,18 +121,6 @@
                 finfo = moseq2_extract.io.video.get_video_info(frames_file)
         except AttributeError as e:
             finfo = moseq2_extract.io.video.get_raw_info(frames_file)
-<<<<<<< HEAD
-
-        frame_idx = np.arange(0, finfo['nframes'], frame_stride)
-        frame_store = np.zeros((len(frame_idx), finfo['dims'][1], finfo['dims'][0]))
-
-        for i, frame in enumerate(frame_idx):
-            try:
-                if frames_file.endswith(('dat', 'mkv')):
-                    frs = moseq2_extract.io.video.read_frames_raw(frames_file, int(frame)).squeeze()
-                elif frames_file.endswith('avi'):
-                    frs = moseq2_extract.io.video.read_frames(frames_file, [int(frame)]).squeeze()
-=======
 
         frame_idx = np.arange(0, finfo['nframes'], frame_stride)
         frame_store = np.zeros((len(frame_idx), finfo['dims'][1], finfo['dims'][0]))
@@ -142,12 +130,10 @@
                     frs = moseq2_extract.io.video.read_frames_raw(frames_file, int(frame), frame_dims=finfo['dims']).squeeze()
                 elif frames_file.endswith(('avi', 'mkv')):
                     frs = moseq2_extract.io.video.read_frames(frames_file, [int(frame)], frame_size=finfo['dims']).squeeze()
->>>>>>> 3ab196fd
             except AttributeError as e:
                 print('Error reading frames:', e)
                 print('Attempting raw file read...')
                 frs = moseq2_extract.io.video.read_frames_raw(frames_file, int(frame), **kwargs).squeeze()
-<<<<<<< HEAD
 
             frame_store[i] = cv2.medianBlur(frs, med_scale)
 
@@ -156,16 +142,6 @@
     else:
         bground = read_image(bground_path, scale=True)
 
-=======
-
-            frame_store[i] = cv2.medianBlur(frs, med_scale)
-
-        bground = get_bground_im(frame_store)
-        write_image(bground_path, bground, scale=True)
-    else:
-        bground = read_image(bground_path, scale=True)
-
->>>>>>> 3ab196fd
     return bground
 
 
