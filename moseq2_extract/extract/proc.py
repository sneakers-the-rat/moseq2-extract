'''
Video pre-processing utilities for detecting ROIs and extracting raw data.
'''

import cv2
import math
import joblib
import scipy.stats
import numpy as np
import scipy.signal
import skimage.measure
import scipy.interpolate
import skimage.morphology
from tqdm.auto import tqdm
import moseq2_extract.io.video
import moseq2_extract.extract.roi
from os.path import exists, join, dirname
from moseq2_extract.io.image import read_image, write_image
from moseq2_extract.util import convert_pxs_to_mm, strided_app


def get_flips(frames, flip_file=None, smoothing=None):
    '''
    Predicts frames where mouse orientation is flipped to later correct.
    If the given flip file is not found or valid, a warning will be emitted and the
    video will not be flipped.

    Parameters
    ----------
    frames (3d numpy array): frames x r x c, cropped mouse
    flip_file (str): path to joblib dump of scipy random forest classifier
    smoothing (int): kernel size for median filter smoothing of random forest probabilities

    Returns
    -------
    flips (bool array):  true for flips
    '''

    try:
        clf = joblib.load(flip_file)
    except IOError:
        print(f"Could not open file {flip_file}")
        raise

    flip_class = np.where(clf.classes_ == 1)[0]

    try:
        probas = clf.predict_proba(
            frames.reshape((-1, frames.shape[1] * frames.shape[2])))
    except ValueError:
        print('WARNING: Input crop-size is not compatible with flip classifier.')
        accepted_crop = int(math.sqrt(clf.n_features_))
        print(f'Adjust the crop-size to ({accepted_crop}, {accepted_crop}) to use this flip classifier.')
        print('The extracted data will NOT be flipped!')
        probas = np.array([[0]*len(frames), [1]*len(frames)]).T # default output; indicating no flips

    if smoothing:
        for i in range(probas.shape[1]):
            probas[:, i] = scipy.signal.medfilt(probas[:, i], smoothing)

    flips = probas.argmax(axis=1) == flip_class

    return flips


def get_largest_cc(frames, progress_bar=False):
    '''
    Returns largest connected component blob in image

    Parameters
    ----------
    frames (3d numpy array): frames x r x c, uncropped mouse
    progress_bar (bool): display progress bar

    Returns
    -------
    flips (3d bool array):  frames x r x c, true where blob was found
    '''

    foreground_obj = np.zeros((frames.shape), 'bool')

    for i in tqdm(range(frames.shape[0]), disable=not progress_bar, desc='CC'):
        nb_components, output, stats, centroids =\
            cv2.connectedComponentsWithStats(frames[i], connectivity=4)
        szs = stats[:, -1]
        foreground_obj[i] = output == szs[1:].argmax()+1

    return foreground_obj


<<<<<<< HEAD
def get_bground_im_file(frames_file, frame_stride=500, med_scale=5, rescale_depth=False, **kwargs):
=======
def get_bground_im(frames):
    '''
    Returns median 2D frame; AKA background.

    Parameters
    ----------
    frames (3d numpy array): frames x r x c, uncropped mouse

    Returns
    -------
    bground (2d numpy array):  r x c, background image
    '''

    bground = np.median(frames, 0)
    return bground


def get_bground_im_file(frames_file, frame_stride=500, med_scale=5, frame_dtype='uint16', rescale_depth=False, **kwargs):
>>>>>>> 10ef0799
    '''
    Returns background from file. If the file is not found, session frames will be read in
     and a median frame (background) will be computed.

    Parameters
    ----------
    frames_file (str): path to data with frames
    frame_stride (int): stride size between frames for median bground calculation
    med_scale (int): kernel size for median blur for background images.
<<<<<<< HEAD
    rescale_depth (bool): rescales the pixel values to uint8 byte representation.
     Only set to True if the data is incorrectly represented in the file.
=======
    frame_dtype (str): indicates the data type to use when reading the videos.
>>>>>>> 10ef0799
    kwargs (dict): extra keyword arguments

    Returns
    -------
    bground (2d numpy array):  r x c, background image
    '''

    bground_path = join(dirname(frames_file), 'proc', 'bground.tiff')

    # Compute background image if it doesn't exist. Otherwise, load from file
    if not exists(bground_path) or kwargs.get('recompute_bg', False):
        finfo = moseq2_extract.io.video.get_movie_info(frames_file)
        frame_idx = np.arange(0, finfo['nframes'], frame_stride)
        frame_store = []
        for i, frame in enumerate(frame_idx):
<<<<<<< HEAD
            frs = moseq2_extract.io.video.load_movie_data(frames_file, [int(frame)], frame_size=finfo['dims'], finfo=finfo, **kwargs).squeeze()
            frame_store.append(cv2.medianBlur(frs, med_scale))

        bground = np.nanmedian(frame_store, axis=0)

        if rescale_depth:
            bground = cv2.convertScaleAbs(bground, alpha=(255.0 / 65535.0))

=======
            try:
                if frames_file.endswith(('dat')):
                    frs = moseq2_extract.io.video.read_frames_raw(frames_file,
                                                                  int(frame),
                                                                  dtype=frame_dtype,
                                                                  frame_dims=finfo['dims']).squeeze()
                elif frames_file.endswith(('avi', 'mkv')):
                    frs = moseq2_extract.io.video.read_frames(frames_file,
                                                              [int(frame)], 
                                                              frame_dtype=frame_dtype,
                                                              pixel_format=kwargs.get('pixel_format', 'gray16le'),
                                                              frame_size=finfo['dims']).squeeze()
                    
            except AttributeError as e:
                print('Error reading frames:', e)
                print('Attempting raw file read...')
                frs = moseq2_extract.io.video.read_frames_raw(frames_file, int(frame), **kwargs).squeeze()
            
            if rescale_depth:
                frs = frs.astype('uint8')

            frame_store[i] = cv2.medianBlur(frs, med_scale)

        bground = get_bground_im(frame_store).astype(frame_dtype)
>>>>>>> 10ef0799
        write_image(bground_path, bground, scale=True)
    else:
        bground = read_image(bground_path, scale=True).astype(frame_dtype)
    
    if rescale_depth:
        bground = bground.astype('uint8')
        
    return bground


def get_bbox(roi):
    '''
    Given a binary mask, return an array with the x and y boundaries

    Parameters
    ----------
    roi (2d np.ndarray): ROI boolean mask to calculate bounding box.

    Returns
    -------
    bbox (2d np.ndarray): Bounding Box around ROI
    '''

    y, x = np.where(roi > 0)

    if len(y) == 0 or len(x) == 0:
        return None
    else:
        bbox = np.array([[y.min(), x.min()], [y.max(), x.max()]])
        return bbox

def threshold_chunk(chunk, min_height, max_height):
    '''
    Thresholds out depth values that are less than min_height and larger than
    max_height.

    Parameters
    ----------
    chunk (3D np.ndarray): Chunk of frames to threshold (nframes, width, height)
    min_height (int): Minimum depth values to include after thresholding.
    max_height (int): Maximum depth values to include after thresholding.
    dilate_iterations (int): Number of iterations the ROI was dilated.

    Returns
    -------
    chunk (3D np.ndarray): Updated frame chunk.
    '''

    chunk[chunk < min_height] = 0
    chunk[chunk > max_height] = 0

    return chunk

def get_roi(depth_image,
            strel_dilate=cv2.getStructuringElement(cv2.MORPH_RECT, (15, 15)),
            dilate_iterations=0,
            erode_iterations=0,
            strel_erode=None,
            noise_tolerance=30,
            bg_roi_weights=(1, .1, 1),
            overlap_roi=None,
            bg_roi_gradient_filter=False,
            bg_roi_gradient_kernel=7,
            bg_roi_gradient_threshold=3000,
            bg_roi_fill_holes=True,
            get_all_data=False,
            **kwargs):
    '''
    Compute an ROI using RANSAC plane fitting and simple blob features.

    Parameters
    ----------
    depth_image (2d np.ndarray): Singular depth image frame.
    strel_dilate (cv2.StructuringElement - Rectangle): dilation shape to use.
    dilate_iterations (int): number of dilation iterations.
    erode_iterations (int): number of erosion iterations.
    strel_erode (int): image erosion kernel size.
    noise_tolerance (int): threshold to use for noise filtering.
    bg_roi_weights (tuple): weights describing threshold to accept ROI.
    overlap_roi (np.ndarray): list of ROI boolean arrays to possibly combine.
    bg_roi_gradient_filter (bool): Boolean for whether to use a gradient filter.
    bg_roi_gradient_kernel (tuple): Kernel size of length 2, e.g. (1, 1.5)
    bg_roi_gradient_threshold (int): Threshold for noise gradient filtering
    bg_roi_fill_holes (bool): Boolean to fill any missing regions within the ROI.
    get_all_data (bool): If True, returns all ROI data, else, only return ROIs and computed Planes
    kwargs (dict) Dictionary containing `bg_roi_depth_range` parameter for plane_ransac()

    Returns
    -------
    rois (list): list of 2d roi images.
    roi_plane (2d np.ndarray): computed ROI Plane using RANSAC.
    bboxes (list): list of computed bounding boxes for each respective ROI.
    label_im (list): list of scikit-image image properties
    ranks (list): list of ROI ranks.
    shape_index (list): list of rank means.
    '''

    if bg_roi_gradient_filter:
        gradient_x = np.abs(cv2.Sobel(depth_image, cv2.CV_64F,
                                      1, 0, ksize=bg_roi_gradient_kernel))
        gradient_y = np.abs(cv2.Sobel(depth_image, cv2.CV_64F,
                                      0, 1, ksize=bg_roi_gradient_kernel))
        mask = np.logical_and(gradient_x < bg_roi_gradient_threshold, gradient_y < bg_roi_gradient_threshold)
    else:
        mask = None

    roi_plane, dists = moseq2_extract.extract.roi.plane_ransac(
        depth_image, noise_tolerance=noise_tolerance, mask=mask, **kwargs)
    dist_ims = dists.reshape(depth_image.shape)

    if bg_roi_gradient_filter:
        dist_ims[~mask] = np.inf

    bin_im = dist_ims < noise_tolerance

    # anything < noise_tolerance from the plane is part of it
    label_im = skimage.measure.label(bin_im)
    region_properties = skimage.measure.regionprops(label_im)

    areas = np.zeros((len(region_properties),))
    extents = np.zeros_like(areas)
    dists = np.zeros_like(extents)

    # get the max distance from the center, area and extent
    center = np.array(depth_image.shape)/2

    for i, props in enumerate(region_properties):
        areas[i] = props.area
        extents[i] = props.extent
        tmp_dists = np.sqrt(np.sum(np.square(props.coords-center), 1))
        dists[i] = tmp_dists.max()

    # rank features
    ranks = np.vstack((scipy.stats.rankdata(-areas, method='max'),
                       scipy.stats.rankdata(-extents, method='max'),
                       scipy.stats.rankdata(dists, method='max')))
    weight_array = np.array(bg_roi_weights, 'float32')
    shape_index = np.mean(np.multiply(ranks.astype('float32'), weight_array[:, np.newaxis]), 0).argsort()

    # expansion microscopy on the roi
    rois = []
    bboxes = []

    # Perform image processing on each found ROI
    for shape in shape_index:
        roi = np.zeros_like(depth_image)
        roi[region_properties[shape].coords[:, 0],
            region_properties[shape].coords[:, 1]] = 1
        if strel_dilate is not None:
            roi = cv2.dilate(roi, strel_dilate, iterations=dilate_iterations) # Dilate
        if strel_erode is not None:
            roi = cv2.erode(roi, strel_erode, iterations=erode_iterations) # Erode
        if bg_roi_fill_holes:
            roi = scipy.ndimage.morphology.binary_fill_holes(roi) # Fill Holes

        rois.append(roi)
        bboxes.append(get_bbox(roi))

    # Remove largest overlapping found ROI
    if overlap_roi is not None:
        overlaps = np.zeros_like(areas)

        for i in range(len(rois)):
            overlaps[i] = np.sum(np.logical_and(overlap_roi, rois[i]))

        del_roi = np.argmax(overlaps)
        del rois[del_roi]
        del bboxes[del_roi]

    if get_all_data == True:
        return rois, roi_plane, bboxes, label_im, ranks, shape_index
    else:
        return rois, roi_plane


def apply_roi(frames, roi):
    '''
    Apply ROI to data, consider adding constraints (e.g. mod32==0).

    Parameters
    ----------
    frames (3d np.ndarray): input frames to apply ROI.
    roi (2d np.ndarray): selected ROI to extract from input images.

    Returns
    -------
    cropped_frames (3d np.ndarray): Frames cropped around ROI Bounding Box.
    '''

    # yeah so fancy indexing slows us down by 3-5x
    cropped_frames = frames*roi
    bbox = get_bbox(roi)

    cropped_frames = cropped_frames[:, bbox[0, 0]:bbox[1, 0], bbox[0, 1]:bbox[1, 1]]
    return cropped_frames


def im_moment_features(IM):
    '''
    Use the method of moments and centralized moments to get image properties.

    Parameters
    ----------
    IM (2d numpy array): depth image

    Returns
    -------
    features (dict): returns a dictionary with orientation,
        centroid, and ellipse axis length
    '''

    tmp = cv2.moments(IM)
    num = 2*tmp['mu11']
    den = tmp['mu20']-tmp['mu02']

    common = np.sqrt(4*np.square(tmp['mu11'])+np.square(den))

    if tmp['m00'] == 0:
        features = {
            'orientation': np.nan,
            'centroid': np.nan,
            'axis_length': [np.nan, np.nan]}
    else:
        features = {
            'orientation': -.5*np.arctan2(num, den),
            'centroid': [tmp['m10']/tmp['m00'], tmp['m01']/tmp['m00']],
            'axis_length': [2*np.sqrt(2)*np.sqrt((tmp['mu20']+tmp['mu02']+common)/tmp['m00']),
                            2*np.sqrt(2)*np.sqrt((tmp['mu20']+tmp['mu02']-common)/tmp['m00'])]
        }

    return features


def clean_frames(frames, prefilter_space=(3,), prefilter_time=None,
                 strel_tail=cv2.getStructuringElement(cv2.MORPH_ELLIPSE, (7, 7)),
                 iters_tail=None, frame_dtype='uint8',
                 strel_min=cv2.getStructuringElement(cv2.MORPH_RECT, (5, 5)),
                 iters_min=None, progress_bar=False):
    '''
    Simple temporal and/or spatial filtering, median filter and morphological opening.

    Parameters
    ----------
    frames (3d np.ndarray): Frames (nframes x r x c) to filter.
    prefilter_space (tuple): kernel size for spatial filtering
    prefilter_time (tuple): kernel size for temporal filtering
    strel_tail (cv2.StructuringElement): Element for tail filtering.
    iters_tail (int): number of iterations to run opening
    frame_dtype (str): frame encodings
    strel_min (int): minimum kernel size
    iters_min (int): minimum number of filtering iterations
    progress_bar (bool): display progress bar

    Returns
    -------
    filtered_frames (3d np array): frame x r x c
    '''

    # seeing enormous speed gains w/ opencv
    filtered_frames = frames.copy().astype(frame_dtype)

    for i in tqdm(range(frames.shape[0]), disable=not progress_bar, desc='Cleaning frames'):
        # Erode Frames
        if iters_min is not None and iters_min > 0:
            filtered_frames[i] = cv2.erode(filtered_frames[i], strel_min, iters_min)
        # Median Blur
        if prefilter_space is not None and np.all(np.array(prefilter_space) > 0):
            for j in range(len(prefilter_space)):
                filtered_frames[i] = cv2.medianBlur(filtered_frames[i], prefilter_space[j])
        # Tail Filter
        if iters_tail is not None and iters_tail > 0:
            filtered_frames[i] = cv2.morphologyEx(
                filtered_frames[i], cv2.MORPH_OPEN, strel_tail, iters_tail)
    # Temporal Median Filter
    if prefilter_time is not None and np.all(np.array(prefilter_time) > 0):
        for j in range(len(prefilter_time)):
            filtered_frames = scipy.signal.medfilt(
                filtered_frames, [prefilter_time[j], 1, 1])

    return filtered_frames


def get_frame_features(frames, frame_threshold=10, mask=np.array([]),
                       mask_threshold=-30, use_cc=False, progress_bar=False):
    '''
    Use image moments to compute features of the largest object in the frame

    Parameters
    ----------
    frames (3d np.ndarray): input frames
    frame_threshold (int): threshold in mm separating floor from mouse
    mask (3d np.ndarray): input frame mask for parts not to filter.
    mask_threshold (int): threshold to include regions into mask.
    use_cc (bool): Use connected components.
    progress_bar (bool): Display progress bar.

    Returns
    -------
    features (dict of lists): dictionary with simple image features
    mask (3d np.ndarray): input frame mask.
    '''

    nframes = frames.shape[0]

    # Get frame mask
    if type(mask) is np.ndarray and mask.size > 0:
        has_mask = True
    else:
        has_mask = False
        mask = np.zeros((frames.shape), 'uint8')

    # Pack contour features into dict
    features = {
        'centroid': np.full((nframes, 2), np.nan),
        'orientation': np.full((nframes,), np.nan),
        'axis_length': np.full((nframes, 2), np.nan)
    }

    for i in tqdm(range(nframes), disable=not progress_bar, desc='Computing moments'):
        # Threshold frame to compute mask
        frame_mask = frames[i] > frame_threshold

        # Incorporate largest connected component with frame mask
        if use_cc:
            cc_mask = get_largest_cc((frames[[i]] > mask_threshold).astype('uint8')).squeeze()
            frame_mask = np.logical_and(cc_mask, frame_mask)

        # Apply mask
        if has_mask:
            frame_mask = np.logical_and(frame_mask, mask[i] > mask_threshold)
        else:
            mask[i] = frame_mask

        # Get contours in frame
        cnts, hierarchy = cv2.findContours(
            frame_mask.astype('uint8'),
            cv2.RETR_TREE, cv2.CHAIN_APPROX_SIMPLE)
        tmp = np.array([cv2.contourArea(x) for x in cnts])

        if tmp.size == 0:
            continue

        mouse_cnt = tmp.argmax()

        # Get features from contours
        for key, value in im_moment_features(cnts[mouse_cnt]).items():
            features[key][i] = value

    return features, mask


def crop_and_rotate_frames(frames, features, crop_size=(80, 80), progress_bar=False):
    '''
    Crops mouse from image and orients it s.t it is always facing east.

    Parameters
    ----------
    frames (3d np.ndarray): frames to crop and rotate
    features (dict): dict of extracted features, found in result_00.h5 files.
    crop_size (tuple): size of cropped image.
    progress_bar (bool): Display progress bar.
    gui (bool): indicate GUI is executing function

    Returns
    -------
    cropped_frames (3d np.ndarray): Crop and rotated frames.
    '''

    nframes = frames.shape[0]

    # Prepare cropped frame array
    cropped_frames = np.zeros((nframes, crop_size[0], crop_size[1]), frames.dtype)

    # Get window dimensions
    win = (crop_size[0] // 2, crop_size[1] // 2 + 1)
    border = (crop_size[1], crop_size[1], crop_size[0], crop_size[0])

    for i in tqdm(range(frames.shape[0]), disable=not progress_bar, desc='Rotating'):

        if np.any(np.isnan(features['centroid'][i])):
            continue

        # Get bounded frames
        use_frame = cv2.copyMakeBorder(frames[i], *border, cv2.BORDER_CONSTANT, 0)

        # Get row and column centroids
        rr = np.arange(features['centroid'][i, 1]-win[0],
                       features['centroid'][i, 1]+win[1]).astype('int16')
        cc = np.arange(features['centroid'][i, 0]-win[0],
                       features['centroid'][i, 0]+win[1]).astype('int16')

        rr = rr+crop_size[0]
        cc = cc+crop_size[1]

        # Ensure centroids are in bounded frame
        if (np.any(rr >= use_frame.shape[0]) or np.any(rr < 1)
                or np.any(cc >= use_frame.shape[1]) or np.any(cc < 1)):
            continue

        # Rotate the frame such that the mouse is oriented facing east
        rot_mat = cv2.getRotationMatrix2D((crop_size[0] // 2, crop_size[1] // 2),
                                          -np.rad2deg(features['orientation'][i]), 1)
        cropped_frames[i] = cv2.warpAffine(use_frame[rr[0]:rr[-1], cc[0]:cc[-1]],
                                                 rot_mat, (crop_size[0], crop_size[1]))

    return cropped_frames


def compute_scalars(frames, track_features, min_height=10, max_height=100, true_depth=673.1):
    '''
    Computes scalars.

    Parameters
    ----------
    frames (3d np.ndarray): frames x r x c, uncropped mouse
    track_features (dict):  dictionary with tracking variables (centroid and orientation)
    min_height (float): minimum height of the mouse
    max_height (float): maximum height of the mouse
    true_depth (float): detected true depth

    Returns
    -------
    features (dict): dictionary of scalars
    '''

    nframes = frames.shape[0]

    # Pack features into dict
    features = {
        'centroid_x_px': np.zeros((nframes,), 'float32'),
        'centroid_y_px': np.zeros((nframes,), 'float32'),
        'velocity_2d_px': np.zeros((nframes,), 'float32'),
        'velocity_3d_px': np.zeros((nframes,), 'float32'),
        'width_px': np.zeros((nframes,), 'float32'),
        'length_px': np.zeros((nframes,), 'float32'),
        'area_px': np.zeros((nframes,)),
        'centroid_x_mm': np.zeros((nframes,), 'float32'),
        'centroid_y_mm': np.zeros((nframes,), 'float32'),
        'velocity_2d_mm': np.zeros((nframes,), 'float32'),
        'velocity_3d_mm': np.zeros((nframes,), 'float32'),
        'width_mm': np.zeros((nframes,), 'float32'),
        'length_mm': np.zeros((nframes,), 'float32'),
        'area_mm': np.zeros((nframes,)),
        'height_ave_mm': np.zeros((nframes,), 'float32'),
        'angle': np.zeros((nframes,), 'float32'),
        'velocity_theta': np.zeros((nframes,)),
    }

    # Get mm centroid
    centroid_mm = convert_pxs_to_mm(track_features['centroid'], true_depth=true_depth)
    centroid_mm_shift = convert_pxs_to_mm(track_features['centroid'] + 1, true_depth=true_depth)

    # Based on the centroid of the mouse, get the mm_to_px conversion
    px_to_mm = np.abs(centroid_mm_shift - centroid_mm)
    masked_frames = np.logical_and(frames > min_height, frames < max_height)

    features['centroid_x_px'] = track_features['centroid'][:, 0]
    features['centroid_y_px'] = track_features['centroid'][:, 1]

    features['centroid_x_mm'] = centroid_mm[:, 0]
    features['centroid_y_mm'] = centroid_mm[:, 1]

    # based on the centroid of the mouse, get the mm_to_px conversion

    features['width_px'] = np.min(track_features['axis_length'], axis=1)
    features['length_px'] = np.max(track_features['axis_length'], axis=1)
    features['area_px'] = np.sum(masked_frames, axis=(1, 2))

    features['width_mm'] = features['width_px'] * px_to_mm[:, 1]
    features['length_mm'] = features['length_px'] * px_to_mm[:, 0]
    features['area_mm'] = features['area_px'] * px_to_mm.mean(axis=1)

    features['angle'] = track_features['orientation']

    nmask = np.sum(masked_frames, axis=(1, 2))

    for i in range(nframes):
        if nmask[i] > 0:
            features['height_ave_mm'][i] = np.mean(
                frames[i, masked_frames[i]])

    vel_x = np.diff(np.concatenate((features['centroid_x_px'][:1], features['centroid_x_px'])))
    vel_y = np.diff(np.concatenate((features['centroid_y_px'][:1], features['centroid_y_px'])))
    vel_z = np.diff(np.concatenate((features['height_ave_mm'][:1], features['height_ave_mm'])))

    features['velocity_2d_px'] = np.hypot(vel_x, vel_y)
    features['velocity_3d_px'] = np.sqrt(
        np.square(vel_x)+np.square(vel_y)+np.square(vel_z))

    vel_x = np.diff(np.concatenate((features['centroid_x_mm'][:1], features['centroid_x_mm'])))
    vel_y = np.diff(np.concatenate((features['centroid_y_mm'][:1], features['centroid_y_mm'])))

    features['velocity_2d_mm'] = np.hypot(vel_x, vel_y)
    features['velocity_3d_mm'] = np.sqrt(
        np.square(vel_x)+np.square(vel_y)+np.square(vel_z))

    features['velocity_theta'] = np.arctan2(vel_y, vel_x)

    return features


def feature_hampel_filter(features, centroid_hampel_span=None, centroid_hampel_sig=3,
                          angle_hampel_span=None, angle_hampel_sig=3):
    '''
    Filters computed extraction features using Hampel Filtering.
    Used to detect and filter out outliers.

    Parameters
    ----------
    features (dict): dictionary of video features
    centroid_hampel_span (int): Centroid Hampel Span Filtering Kernel Size
    centroid_hampel_sig (int): Centroid Hampel Signal Filtering Kernel Size
    angle_hampel_span (int): Angle Hampel Span Filtering Kernel Size
    angle_hampel_sig (int): Angle Hampel Span Filtering Kernel Size

    Returns
    -------
    features (dict): filtered version of input dict.
    '''
    if centroid_hampel_span is not None and centroid_hampel_span > 0:
        padded_centroids = np.pad(features['centroid'],
                                  (((centroid_hampel_span // 2, centroid_hampel_span // 2)),
                                   (0, 0)),
                                  'constant', constant_values = np.nan)
        for i in range(1):
            vws = strided_app(padded_centroids[:, i], centroid_hampel_span, 1)
            med = np.nanmedian(vws, axis=1)
            mad = np.nanmedian(np.abs(vws - med[:, None]), axis=1)
            vals = np.abs(features['centroid'][:, i] - med)
            fill_idx = np.where(vals > med + centroid_hampel_sig * mad)[0]
            features['centroid'][fill_idx, i] = med[fill_idx]

        padded_orientation = np.pad(features['orientation'],
                                    (angle_hampel_span // 2, angle_hampel_span // 2),
                                    'constant', constant_values = np.nan)

    if angle_hampel_span is not None and angle_hampel_span > 0:
        vws = strided_app(padded_orientation, angle_hampel_span, 1)
        med = np.nanmedian(vws, axis=1)
        mad = np.nanmedian(np.abs(vws - med[:, None]), axis=1)
        vals = np.abs(features['orientation'] - med)
        fill_idx = np.where(vals > med + angle_hampel_sig * mad)[0]
        features['orientation'][fill_idx] = med[fill_idx]

    return features


def model_smoother(features, ll=None, clips=(-300, -125)):
    '''
    Spatial feature filtering.

    Parameters
    ----------
    features (dict): dictionary of extraction scalar features
    ll (np.array): list of loglikelihoods of pixels in frame
    clips (tuple): tuple to ensure video is indexed properly

    Returns
    -------
    features (dict) - smoothed version of input features
    '''

    if ll is None or clips is None or (clips[0] >= clips[1]):
        return features

    ave_ll = np.zeros((ll.shape[0], ))
    for i, ll_frame in enumerate(ll):

        max_mu = clips[1]
        min_mu = clips[0]

        smoother = np.mean(ll[i])
        smoother -= min_mu
        smoother /= (max_mu - min_mu)

        smoother = np.clip(smoother, 0, 1)
        ave_ll[i] = smoother

    for k, v in features.items():
        nans = np.isnan(v)
        ndims = len(v.shape)
        xvec = np.arange(len(v))
        if nans.any():
            if ndims == 2:
                for i in range(v.shape[1]):
                    f = scipy.interpolate.interp1d(xvec[~nans[:, i]], v[~nans[:, i], i],
                                                   kind='nearest', fill_value='extrapolate')
                    fill_vals = f(xvec[nans[:, i]])
                    features[k][xvec[nans[:, i]], i] = fill_vals
            else:
                f = scipy.interpolate.interp1d(xvec[~nans], v[~nans],
                                               kind='nearest', fill_value='extrapolate')
                fill_vals = f(xvec[nans])
                features[k][nans] = fill_vals

    for i in range(2, len(ave_ll)):
        smoother = ave_ll[i]
        for k, v in features.items():
            features[k][i] = (1 - smoother) * v[i - 1] + smoother * v[i]

    for i in reversed(range(len(ave_ll) - 1)):
        smoother = ave_ll[i]
        for k, v in features.items():
            features[k][i] = (1 - smoother) * v[i + 1] + smoother * v[i]

    return features<|MERGE_RESOLUTION|>--- conflicted
+++ resolved
@@ -88,28 +88,7 @@
     return foreground_obj
 
 
-<<<<<<< HEAD
 def get_bground_im_file(frames_file, frame_stride=500, med_scale=5, rescale_depth=False, **kwargs):
-=======
-def get_bground_im(frames):
-    '''
-    Returns median 2D frame; AKA background.
-
-    Parameters
-    ----------
-    frames (3d numpy array): frames x r x c, uncropped mouse
-
-    Returns
-    -------
-    bground (2d numpy array):  r x c, background image
-    '''
-
-    bground = np.median(frames, 0)
-    return bground
-
-
-def get_bground_im_file(frames_file, frame_stride=500, med_scale=5, frame_dtype='uint16', rescale_depth=False, **kwargs):
->>>>>>> 10ef0799
     '''
     Returns background from file. If the file is not found, session frames will be read in
      and a median frame (background) will be computed.
@@ -119,12 +98,8 @@
     frames_file (str): path to data with frames
     frame_stride (int): stride size between frames for median bground calculation
     med_scale (int): kernel size for median blur for background images.
-<<<<<<< HEAD
     rescale_depth (bool): rescales the pixel values to uint8 byte representation.
      Only set to True if the data is incorrectly represented in the file.
-=======
-    frame_dtype (str): indicates the data type to use when reading the videos.
->>>>>>> 10ef0799
     kwargs (dict): extra keyword arguments
 
     Returns
@@ -140,7 +115,6 @@
         frame_idx = np.arange(0, finfo['nframes'], frame_stride)
         frame_store = []
         for i, frame in enumerate(frame_idx):
-<<<<<<< HEAD
             frs = moseq2_extract.io.video.load_movie_data(frames_file, [int(frame)], frame_size=finfo['dims'], finfo=finfo, **kwargs).squeeze()
             frame_store.append(cv2.medianBlur(frs, med_scale))
 
@@ -149,32 +123,6 @@
         if rescale_depth:
             bground = cv2.convertScaleAbs(bground, alpha=(255.0 / 65535.0))
 
-=======
-            try:
-                if frames_file.endswith(('dat')):
-                    frs = moseq2_extract.io.video.read_frames_raw(frames_file,
-                                                                  int(frame),
-                                                                  dtype=frame_dtype,
-                                                                  frame_dims=finfo['dims']).squeeze()
-                elif frames_file.endswith(('avi', 'mkv')):
-                    frs = moseq2_extract.io.video.read_frames(frames_file,
-                                                              [int(frame)], 
-                                                              frame_dtype=frame_dtype,
-                                                              pixel_format=kwargs.get('pixel_format', 'gray16le'),
-                                                              frame_size=finfo['dims']).squeeze()
-                    
-            except AttributeError as e:
-                print('Error reading frames:', e)
-                print('Attempting raw file read...')
-                frs = moseq2_extract.io.video.read_frames_raw(frames_file, int(frame), **kwargs).squeeze()
-            
-            if rescale_depth:
-                frs = frs.astype('uint8')
-
-            frame_store[i] = cv2.medianBlur(frs, med_scale)
-
-        bground = get_bground_im(frame_store).astype(frame_dtype)
->>>>>>> 10ef0799
         write_image(bground_path, bground, scale=True)
     else:
         bground = read_image(bground_path, scale=True).astype(frame_dtype)
