--- conflicted
+++ resolved
@@ -109,14 +109,9 @@
 
     if bground is not None:
         # Perform background subtraction
-<<<<<<< HEAD
-        if not kwargs.get("graduate_walls", False):
-            chunk = (bground - chunk).astype(frame_dtype)
-=======
         if not kwargs.get('graduate_walls', False):
             # pixels with a value of 0 are depth values that could not be computed
             chunk = ((bground - chunk) * (chunk != 0)).astype(frame_dtype)
->>>>>>> 5477bb0d
         else:
             # Subtracting only background area where mouse is not on the bucket edge
             mouse_on_edge = (bground < true_depth) & (chunk < bground)
