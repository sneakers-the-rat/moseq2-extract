--- conflicted
+++ resolved
@@ -96,11 +96,7 @@
 
 
 # https://gist.github.com/hiwonjoon/035a1ead72a767add4b87afe03d0dd7b
-<<<<<<< HEAD
 def get_video_info(filename, mapping='DEPTH', threads=8, **kwargs):
-=======
-def get_video_info(filename, threads=6):
->>>>>>> 6eda402b
     '''
     Get dimensions of data compressed using ffv1, along with duration via ffmpeg.
 
@@ -538,11 +534,7 @@
 
     return metadata
 
-<<<<<<< HEAD
 def load_mkv_timestamps(input_file, threads=8, mapping='DEPTH'):
-=======
-def load_mkv_timestamps(input_file, threads=6):
->>>>>>> 6eda402b
     '''
     Runs a ffprobe command to extract the timestamps from the .mkv file, and pipes the
     output data to a csv file.
