--- conflicted
+++ resolved
@@ -174,11 +174,9 @@
             temporal_filter_size, chunk_size, chunk_overlap, output_dir, write_movie, use_plane_bground,
             frame_dtype, centroid_hampel_span, centroid_hampel_sig, angle_hampel_span, angle_hampel_sig,
             model_smoothing_clips, frame_trim, config_file, compress, compress_chunk_size, compress_threads,
-<<<<<<< HEAD
-            bg_roi_erode, erode_iterations, noise_tolerance, compute_raw_scalars, skip, progress_bar):
-=======
-            bg_roi_erode, erode_iterations, noise_tolerance, compute_raw_scalars, tracking_init_mean, tracking_init_cov):
->>>>>>> f13ce560
+            bg_roi_erode, erode_iterations, noise_tolerance, compute_raw_scalars, tracking_init_mean, tracking_init_cov,
+            skip, progress_bar):
+
 
     click_data = click.get_current_context().params
     extract_wrapper(input_file, output_dir, click_data, skip=skip)
