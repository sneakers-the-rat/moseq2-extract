'''
General helper/convenience utilities that are implemented throughout the extract package.
'''

import os
import re
import cv2
import math
import json
import h5py
import click
import warnings
import numpy as np
import pandas as pd
from glob import glob
from copy import deepcopy
import ruamel.yaml as yaml
from typing import Pattern
from cytoolz import valmap, assoc
from moseq2_extract.io.image import write_image

# from https://stackoverflow.com/questions/46358797/
# python-click-supply-arguments-and-options-from-a-configuration-file
def command_with_config(config_file_param_name):

    class custom_command_class(click.Command):

        def invoke(self, ctx):
            # grab the config file
            config_file = ctx.params[config_file_param_name]
            param_defaults = {p.human_readable_name: p.default for p in self.params
                              if isinstance(p, click.core.Option)}
            param_defaults = {k: tuple(v) if type(v) is list else v for k, v in param_defaults.items()}
            param_cli = {k: tuple(v) if type(v) is list else v for k, v in ctx.params.items()}

            if config_file is not None:
                with open(config_file) as f:
                    config_data = dict(yaml.safe_load(f))
                # modified to only use keys that are actually defined in options
                config_data = {k: tuple(v) if isinstance(v, yaml.comments.CommentedSeq) else v
                               for k, v in config_data.items() if k in param_defaults.keys()}

                # find differences btw config and param defaults
                diffs = set(param_defaults.items()) ^ set(param_cli.items())

                # combine defaults w/ config data
                combined = {**param_defaults, **config_data}

                # update cli params that are non-default
                keys = [d[0] for d in diffs]
                for k in set(keys):
                    combined[k] = ctx.params[k]

                ctx.params = combined

            return super().invoke(ctx)

    return custom_command_class

def set_bground_to_plane_fit(bground_im, plane, output_dir):
    '''
    Replaces median-computed background image with plane fit.
    Only occurs if config_data['use_plane_bground'] == True.

    Parameters
    ----------
    bground_im (2D numpy array): Background image computed via median value of depth video.
    plane (2D numpy array): Computed ROI Plane using RANSAC.
    output_dir (str): Path to write updated background image to.

    Returns
    -------
    bground_im (2D numpy array): Plane fit version of the background image.
    '''

    xx, yy = np.meshgrid(np.arange(bground_im.shape[1]), np.arange(bground_im.shape[0]))
    coords = np.vstack((xx.ravel(), yy.ravel()))

    plane_im = (np.dot(coords.T, plane[:2]) + plane[3]) / -plane[2]
    plane_im = plane_im.reshape(bground_im.shape)

    write_image(os.path.join(output_dir, 'bground.tiff'), plane_im, scale=True)

    return plane_im

def get_frame_range_indices(config_data, nframes):
    '''
    Computes the total number of frames to be extracted, given the total number of frames
    and an initial frame index starting point.

    Parameters
    ----------
    config_data (dict): dictionary holding all extraction parameters
    nframes (int): total number of requested frames to extract

    Returns
    -------
    nframes (int): total number of frames to extract
    first_frame_idx (int): index of the frame to begin extraction from
    last_frame_idx (int): index of the last frame in the extraction
    '''

    if config_data['frame_trim'][0] > 0 and config_data['frame_trim'][0] < nframes:
        first_frame_idx = config_data['frame_trim'][0]
    else:
        first_frame_idx = 0

    if nframes - config_data['frame_trim'][1] > first_frame_idx:
        last_frame_idx = nframes - config_data['frame_trim'][1]
    else:
        last_frame_idx = nframes

    nframes = last_frame_idx - first_frame_idx

    return nframes, first_frame_idx, last_frame_idx

def gen_batch_sequence(nframes, chunk_size, overlap, offset=0):
    '''
    Generates batches used to chunk videos prior to extraction.

    Parameters
    ----------
    nframes (int): total number of frames
    chunk_size (int): desired chunk size
    overlap (int): number of overlapping frames
    offset (int): frame offset

    Returns
    -------
    Yields list of batches
    '''

    seq = range(offset, nframes)
    for i in range(offset, len(seq) - overlap, chunk_size - overlap):
        yield seq[i:i + chunk_size]


def load_timestamps(timestamp_file, col=0):
    '''
    Read timestamps from space delimited text file.

    Parameters
    ----------
    timestamp_file (str): path to timestamp file
    col (int): column in ts file read.

    Returns
    -------
    ts (1D array): list of timestamps
    '''

    ts = []
    try:
        with open(timestamp_file, 'r') as f:
            for line in f:
                cols = line.split()
                ts.append(float(cols[col]))
        ts = np.array(ts)
    except TypeError as e:
        # try iterating directly
        for line in timestamp_file:
            cols = line.split()
            ts.append(float(cols[col]))
        ts = np.array(ts)
    except FileNotFoundError as e:
        ts = None
        warnings.warn('Timestamp file was not found! Make sure the timestamp file exists is named \
            "depth_ts.txt" or "timestamps.csv".')
        warnings.warn('This could cause issues for large number of dropped frames during the PCA step while \
            imputing missing data.')

    return ts

def set_bg_roi_weights(config_data):
    '''
    Reads any inputted camera type and sets the bg_roi_weights to some precomputed values.
    If no camera_type is inputted, program will assume a kinect camera is being used.

    Parameters
    ----------
    config_data (dict): dictionary containing all input parameters to a CLI/GUI command.

    Returns
    -------
    config_data (dict): updated dictionary with bg-roi-weights to use in extraction/ROI retrieval.
    '''

    # Auto-setting background weights
    if config_data.get('camera_type', None) == 'kinect':
        config_data['bg_roi_weights'] = (1, .1, 1)
    elif config_data.get('camera_type', None) == 'azure':
        config_data['bg_roi_weights'] = (10, 0.1, 1)
    elif config_data.get('camera_type', None) == 'realsense':
        config_data['bg_roi_weights'] = (10, 1, 4)
    else:
        warnings.warn('Using default bg-roi-weights: (1, .1, 1)')
        config_data['bg_roi_weights'] = (1, .1, 1)

    return config_data

def check_filter_sizes(config_data):
    '''
    Checks if inputted spatial and temporal filter kernel sizes are odd numbers.
    Incrementing the value if not.

    Parameters
    ----------
    config_data (dict): Configuration dict holding all extraction parameters

    Returns
    -------
    config_data (dict): Updated configuration dict

    '''

    # Ensure filter kernel sizes are odd
    if config_data['spatial_filter_size'][0] % 2 == 0 and config_data['spatial_filter_size'][0] > 0:
        warnings.warn("Spatial Filter Size must be an odd number. Incrementing value by 1.")
        config_data['spatial_filter_size'][0] += 1
    if config_data['temporal_filter_size'][0] % 2 == 0 and config_data['temporal_filter_size'][0] > 0:
        config_data['temporal_filter_size'][0] += 1
        warnings.warn("Spatial Filter Size must be an odd number. Incrementing value by 1.")

    return config_data

def load_metadata(metadata_file):
    '''
    Loads metadata from session metadata.json file.

    Parameters
    ----------
    metadata_file (str): path to metadata file

    Returns
    -------
    metadata (dict): key-value pairs of JSON contents
    '''

    metadata = {}

    try:
        if os.path.exists(metadata_file):
            with open(metadata_file, 'r') as f:
                metadata = json.load(f)
    except TypeError as e:
        # try loading directly
        metadata = json.load(metadata_file)

    return metadata

def load_found_session_paths(input_dir, exts):
    '''
    Given an input directory and file extensions, this function will return all
    depth file paths found in the inputted parent (input) directory.
    Parameters
    ----------
    input_dir (str): path to parent directory holding all the session folders.
    exts (list or str): list of extensions to search for, or a single extension in string form.

    Returns
    -------
    files (list): sorted list of all paths to found depth files
    '''

    if not isinstance(exts, (tuple, list)):
        exts = [exts]

    files = []
    for ext in exts:
        files.extend(glob(os.path.join(input_dir, '*/*' + ext), recursive=True))

    return sorted(files)

def get_strels(config_data):
    '''
    Get dictionary object of cv2 StructuringElements for image filtering given
    a dict of configurations parameters.

    Parameters
    ----------
<<<<<<< HEAD
    config_data (dict): dict containing strel parameters
=======
    config_data (dict): dict containing cv2 Structuring Element parameters
>>>>>>> 3ab196fd

    Returns
    -------
    str_els (dict): dict containing cv2 StructuringElements used for image filtering
    '''

    str_els = {
        'strel_dilate': select_strel(config_data['bg_roi_shape'], tuple(config_data['bg_roi_dilate'])),
        'strel_erode': select_strel(config_data['bg_roi_shape'], tuple(config_data['bg_roi_erode'])),
        'strel_tail': select_strel((config_data['tail_filter_shape'], config_data['tail_filter_size'])),
        'strel_min': select_strel((config_data['cable_filter_shape'], config_data['cable_filter_size']))
    }

    return str_els
<<<<<<< HEAD
=======

>>>>>>> 3ab196fd

def select_strel(string='e', size=(10, 10)):
    '''
    Returns structuring element of specified shape.

    Parameters
    ----------
    string (str): indicates whether to use ellipse or rectangle
    size (tuple): size of structuring element

    Returns
    -------
    strel (cv2.StructuringElement)
    '''

    if string[0].lower() == 'e':
        strel = cv2.getStructuringElement(cv2.MORPH_ELLIPSE, size)
    elif string[0].lower() == 'r':
        strel = cv2.getStructuringElement(cv2.MORPH_RECT, size)
    else:
        strel = cv2.getStructuringElement(cv2.MORPH_ELLIPSE, size)

    return strel


def convert_pxs_to_mm(coords, resolution=(512, 424), field_of_view=(70.6, 60), true_depth=673.1):
    '''
    Converts x, y coordinates in pixel space to mm.

    http://stackoverflow.com/questions/17832238/kinect-intrinsic-parameters-from-field-of-view/18199938#18199938
    http://www.imaginativeuniversal.com/blog/post/2014/03/05/quick-reference-kinect-1-vs-kinect-2.aspx
    http://smeenk.com/kinect-field-of-view-comparison/

    Parameters
    ----------
    coords (list): list of x,y pixel coordinates
    resolution (tuple): image dimensions
    field_of_view (tuple): width and height scaling params
    true_depth (float): detected true depth

    Returns
    -------
    new_coords (list): x,y coordinates in mm
    '''

    cx = resolution[0] // 2
    cy = resolution[1] // 2

    xhat = coords[:, 0] - cx
    yhat = coords[:, 1] - cy

    fw = resolution[0] / (2 * np.deg2rad(field_of_view[0] / 2))
    fh = resolution[1] / (2 * np.deg2rad(field_of_view[1] / 2))

    new_coords = np.zeros_like(coords)
    new_coords[:, 0] = true_depth * xhat / fw
    new_coords[:, 1] = true_depth * yhat / fh

    return new_coords


def scalar_attributes():
    '''
    Gets scalar attributes

    Returns
    -------
    attributes (dict): collection of metadata keys and descriptions.
    '''

    attributes = {
        'centroid_x_px': 'X centroid (pixels)',
        'centroid_y_px': 'Y centroid (pixels)',
        'velocity_2d_px': '2D velocity (pixels / frame), note that missing frames are not accounted for',
        'velocity_3d_px': '3D velocity (pixels / frame), note that missing frames are not accounted for, also height is in mm, not pixels for calculation',
        'width_px': 'Mouse width (pixels)',
        'length_px': 'Mouse length (pixels)',
        'area_px': 'Mouse area (pixels)',
        'centroid_x_mm': 'X centroid (mm)',
        'centroid_y_mm': 'Y centroid (mm)',
        'velocity_2d_mm': '2D velocity (mm / frame), note that missing frames are not accounted for',
        'velocity_3d_mm': '2D velocity (mm / frame), note that missing frames are not accounted for',
        'width_mm': 'Mouse width (mm)',
        'length_mm': 'Mouse length (mm)',
        'area_mm': 'Mouse area (mm)',
        'height_ave_mm': 'Mouse average height (mm)',
        'angle': 'Angle (radians, unwrapped)',
        'velocity_theta': 'Angular component of velocity (arctan(vel_x, vel_y))'
    }

    return attributes


def convert_raw_to_avi_function(input_file, chunk_size=2000, fps=30, delete=False, threads=3):
    '''
    Converts depth file to avi file.

    Parameters
    ----------
    input_file (str): path to depth file
    chunk_size (int): size of chunks to process at a time
    fps (int): frames per second
    delete (bool): whether to delete original depth file
    threads (int): number of threads to write video.

    Returns
    -------
    None
    '''

    new_file = '{}.avi'.format(os.path.splitext(input_file)[0])
    print('Converting {} to {}'.format(input_file, new_file))
    # turn into os system call...
    use_kwargs = {
        'output-file': new_file,
        'chunk-size': chunk_size,
        'fps': fps,
        'threads': threads
    }
    use_flags = {
        'delete': delete
    }
    base_command = 'moseq2-extract convert-raw-to-avi {}'.format(input_file)
    for k, v in use_kwargs.items():
        base_command += ' --{} {}'.format(k, v)
    for k, v in use_flags.items():
        if v:
            base_command += ' --{}'.format(k)

    print(base_command)
    print('\n')

    os.system(base_command)



def strided_app(a, L, S):  # Window len = L, Stride len/stepsize = S
    '''
    from https://stackoverflow.com/questions/40084931/taking-subarrays-from-numpy-array-with-given-stride-stepsize/40085052#40085052

    Parameters
    ----------
    a (np.ndarray) - array to get subarrarys from.
    L (int) - Window Length
    S (int) - Stride size

    Returns
    -------
    (np.ndarray) - array of subarrays at stride S.
    '''

    nrows = ((a.size-L)//S)+1
    n = a.strides[0]
    return np.lib.stride_tricks.as_strided(a, shape=(nrows, L), strides=(S*n, n))


def dict_to_h5(h5, dic, root='/', annotations=None):
    '''
    Save an dict to an h5 file, mounting at root.
    Keys are mapped to group names recursively.

    Parameters
    ----------
    h5 (h5py.File instance): h5py.file object to operate on
    dic (dict): dictionary of data to write
    root (string): group on which to add additional groups and datasets
    annotations (dict): annotation data to add to corresponding h5 datasets. Should contain same keys as dic.

    Returns
    -------
    None
    '''

    if not root.endswith('/'):
        root = root + '/'

    if annotations is None:
        annotations = {} #empty dict is better than None, but dicts shouldn't be default parameters

    for key, item in dic.items():
        dest = root + key
        try:
            if isinstance(item, (np.ndarray, np.int64, np.float64, str, bytes)):
                h5[dest] = item
            elif isinstance(item, (tuple, list)):
                h5[dest] = np.asarray(item)
            elif isinstance(item, (int, float)):
                h5[dest] = np.asarray([item])[0]
            elif item is None:
                h5.create_dataset(dest, data=h5py.Empty(dtype=h5py.special_dtype(vlen=str)))
            elif isinstance(item, dict):
                dict_to_h5(h5, item, dest)
            else:
                raise ValueError('Cannot save {} type to key {}'.format(type(item), dest))
        except Exception as e:
            print(e)
            if key != 'inputs':
                print('h5py could not encode key:', key)

        if key in annotations:
            if annotations[key] is None:
                h5[dest].attrs['description'] = ""
            else:
                h5[dest].attrs['description'] = annotations[key]


def recursive_find_h5s(root_dir=os.getcwd(),
                       ext='.h5',
                       yaml_string='{}.yaml'):
    '''
    Recursively find h5 files, along with yaml files with the same basename

    Parameters
    ----------
    root_dir (str): path to base directory to begin recursive search in.
    ext (str): extension to search for
    yaml_string (str): string for filename formatting when saving data

    Returns
    -------
    h5s (list): list of found h5 files
    dicts (list): list of found metadata files
    yamls (list): list of found yaml files
    '''

    dicts = []
    h5s = []
    yamls = []
    for root, dirs, files in os.walk(root_dir):
        if 'sample' not in root:
            for file in files:
                yaml_file = yaml_string.format(os.path.splitext(file)[0])
                if file.endswith(ext) and os.path.exists(os.path.join(root, yaml_file)):
                    try:
                        with h5py.File(os.path.join(root, file), 'r') as f:
                            if 'frames' not in f.keys():
                                continue
                    except OSError:
                        warnings.warn('Error reading {}, skipping...'.format(os.path.join(root, file)))
                        continue
                    h5s.append(os.path.join(root, file))
                    yamls.append(os.path.join(root, yaml_file))
                    dicts.append(read_yaml(os.path.join(root, yaml_file)))

    return h5s, dicts, yamls


def escape_path(path):
    '''
    Given current path, will return a path to return to original base directory.
    (Used in recursive h5 search, etc.)

    Parameters
    ----------
    path (str): path to current working dir

    Returns
    -------
    path (str): path to original base_dir
    '''

    return re.sub(r'\s', '\ ', path)

def clean_file_str(file_str: str, replace_with: str = '-') -> str:
    '''
    Removes invalid characters for a file name from a string.

    Parameters
    ----------
    file_str (str): filename substring to replace
    replace_with (str): value to replace str with

    Returns
    -------
    out (str): cleaned file string
    '''

    out = re.sub(r'[ <>:"/\\|?*\']', replace_with, file_str)
    # find any occurrences of `replace_with`, i.e. (--)
    return re.sub(replace_with * 2, replace_with, out)

def load_textdata(data_file, dtype=np.float32):
    '''
    Loads timestamp from txt/csv file

    Parameters
    ----------
    data_file (str): path to timestamp file
    dtype (dtype): data type of timestamps

    Returns
    -------
    data (np.ndarray): timestamp data
    timestamps (np.array): time stamp keynames.
    '''

    data = []
    timestamps = []
    with open(data_file, "r") as f:
        for line in f.readlines():
            tmp = line.split(' ', 1)
            timestamps.append(int(float(tmp[0])))
            clean_data = np.fromstring(tmp[1].replace(" ", "").strip(), sep=',', dtype=dtype)
            data.append(clean_data)

    data = np.stack(data, axis=0).squeeze()
    timestamps = np.array(timestamps, dtype=np.int)

    return data, timestamps


def time_str_for_filename(time_str: str) -> str:
    '''
    Process the time string supplied by moseq to be used in a filename. This
    removes colons, milliseconds, and timezones.

    Parameters
    ----------
    time_str (str): time str to format

    Returns
    -------
    out (str): formatted timestamp str
    '''

    out = time_str.split('.')[0]
    out = out.replace(':', '-').replace('T', '_')
    return out

def build_path(keys: dict, format_string: str, snake_case=True) -> str:
    '''
    Produce a new file name using keys collected from extraction h5 files. The format string
    must be using python's formatting specification, i.e. '{subject_name}_{session_name}'.

    Parameters
    ----------
    keys (dict): dictionary specifying which keys used to produce the new file name
    format_string (str): the string to reformat using the `keys` dictionary
    snake_case (bool): whether to save the files with snake_case

    Returns
    -------
    out (str): a newly formatted filename useable with any operating system
    '''

    if 'start_time' in keys:
        # process the time value
        val = keys['start_time']
        keys = assoc(keys, 'start_time', time_str_for_filename(val))

    if snake_case:
        keys = valmap(camel_to_snake, keys)

    return clean_file_str(format_string.format(**keys))

def read_yaml(yaml_file):
    '''
    Reads yaml file into dict object

    Parameters
    ----------
    yaml_file (str): path to yaml file

    Returns
    -------
    return_dict (dict): dict of yaml contents
    '''

    with open(yaml_file, 'r') as f:
        dat = f.read()
        try:
            return_dict = yaml.safe_load(dat)
        except AttributeError:
            return_dict = yaml.safe_load(dat)

    return return_dict

def mouse_threshold_filter(h5file, thresh=0):
    '''
    Filters frames in h5 files by threshold value

    Parameters
    ----------
    h5file (str): path to h5 file
    thresh (int): threshold at which to apply filter

    Returns
    -------
    (3d-np boolean array): array of regions to include after threshold filter.
    '''

    with h5py.File(h5file, 'r') as f:
        # select 1st 1000 frames
        frames = f['frames'][:min(f['frames'].shape[0], 1000)]
    return np.nanmean(frames) > thresh

def _load_h5_to_dict(file: h5py.File, path) -> dict:
    '''
    Loads h5 contents to dictionary object.

    Parameters
    ----------
    h5file (h5py.File): file path to the given h5 file or the h5 file handle
    path (str): path to the base dataset within the h5 file

    Returns
    -------
    out (dict): a dict with h5 file contents with the same path structure
    '''

    ans = {}
    for key, item in file[path].items():
        if isinstance(item, h5py._hl.dataset.Dataset):
            ans[key] = item[()]
        elif isinstance(item, h5py._hl.group.Group):
            ans[key] = _load_h5_to_dict(file, '/'.join([path, key]))
    return ans


def h5_to_dict(h5file, path) -> dict:
    '''
    Loads h5 contents to dictionary object.

    Parameters
    ----------
    h5file (str or h5py.File): file path to the given h5 file or the h5 file handle
    path (str): path to the base dataset within the h5 file

    Returns
    -------
    out (dict): a dict with h5 file contents with the same path structure
    '''

    if isinstance(h5file, str):
        with h5py.File(h5file, 'r') as f:
            out = _load_h5_to_dict(f, path)
    elif isinstance(h5file, h5py.File):
        out = _load_h5_to_dict(h5file, path)
    else:
        raise Exception('file input not understood - need h5 file path or file object')
    return out

def clean_dict(dct):
    '''
    Standardizes types of dict value.

    Parameters
    ----------
    dct (dict): dict object with mixed type value objects.

    Returns
    -------
    dct (dict): dict object with list value objects.
    '''

    def clean_entry(e):
        if isinstance(e, dict):
            out = clean_dict(e)
        elif isinstance(e, np.ndarray):
            out = e.tolist()
        elif isinstance(e, np.generic):
            out = np.asscalar(e)
        else:
            out = e
        return out

    return valmap(clean_entry, dct)

_underscorer1: Pattern[str] = re.compile(r'(.)([A-Z][a-z]+)')
_underscorer2 = re.compile('([a-z0-9])([A-Z])')

def camel_to_snake(s):
    '''
    Converts CamelCase to snake_case

    Parameters
    ----------
    s (str): CamelCase string to convert to snake_case.

    Returns
    -------
    (str): string in snake_case
    '''

    subbed = _underscorer1.sub(r'\1_\2', s)
    return _underscorer2.sub(r'\1_\2', subbed).lower()


def recursive_find_unextracted_dirs(root_dir=os.getcwd(),
                                    session_pattern=r'session_\d+\.(?:tgz|tar\.gz)',
                                    filename='.dat',
                                    yaml_path='proc/results_00.yaml',
                                    metadata_path='metadata.json',
                                    skip_checks=True):
    '''
    Recursively find unextracted (or incompletely extracted) directories

    Parameters
    ----------
    root_dir (os Path-like): path to base directory to start recursive search from.
    session_pattern (str): folder name pattern to search for
    filename (str): file extension to search for
    yaml_path (str): path to respective extracted metadata
    metadata_path (str): path to relative metadata.json files
    skip_checks (bool): indicates whether to check if the files exist at the given relative paths

    Returns
    -------
    proc_dirs (1d-list): list of paths to each unextracted session's proc/ directory
    '''

    session_archive_pattern = re.compile(session_pattern)

    proc_dirs = []
    for root, _, files in os.walk(root_dir):
        for file in files:
            if filename in file:  # test for uncompressed session
                status_file = os.path.join(root, yaml_path)
                metadata_file = os.path.join(root, metadata_path)

            elif session_archive_pattern.fullmatch(file):  # test for compressed session
                session_name = os.path.basename(file).replace('.tar.gz', '').replace('.tgz', '')
                status_file = os.path.join(root, session_name, yaml_path)
                metadata_file = os.path.join(root, '{}.json'.format(session_name))
            else:
                continue  # skip this current file as it does not look like session data

            # perform checks
            if skip_checks or (not os.path.exists(status_file) and os.path.exists(metadata_file)):
                proc_dirs.append(os.path.join(root, file))

    return proc_dirs


def click_param_annot(click_cmd):
    '''
    Given a click.Command instance, return a dict that maps option names to help strings.
    Currently skips click.Arguments, as they do not have help strings.

    Parameters
    ----------
    click_cmd (click.Command): command to introspect

    Returns
    -------
    annotations (dict): click.Option.human_readable_name as keys; click.Option.help as values
    '''

    annotations = {}
    for p in click_cmd.params:
        if isinstance(p, click.Option):
            annotations[p.human_readable_name] = p.help
    return annotations

def get_scalar_df(path_dict):
    '''
    Computes a scalar dataframe that contains all the extracted sessions
     recorded scalar values along with their metadata.

    Parameters
    ----------
    path_dict (dict): dictionary of session folder names paired with their extraction paths

    Returns
    -------
    scalar_df (pd.DataFrame): DataFrame containing loaded scalar info from each h5 extraction file.
    '''

    scalars = scalar_attributes()
    scalar_dfs = []

    # Get scalar dicts for all the sessions
    for k, v in path_dict.items():
        # Get relevant extraction paths
        h5path = path_dict[k].replace('mp4', 'h5')
        yamlpath = path_dict[k].replace('mp4', 'yaml')

        with open(yamlpath, 'r') as f:
            stat_dict = yaml.safe_load(f)

        metadata = stat_dict['metadata']

        f = h5py.File(h5path, 'r')['scalars']
        tmp = {}
        for key in scalars:
            tmp[key] = f[key][()]

        sess_df = pd.DataFrame.from_dict(tmp)
        for mk, mv in metadata.items():
            if isinstance(mv, list):
                mv = mv[0]
            sess_df[mk] = mv

        scalar_dfs.append(sess_df)

    scalar_df = pd.concat(scalar_dfs)
    return scalar_df

def get_bucket_center(img, true_depth, threshold=650):
    '''
    https://stackoverflow.com/questions/19768508/python-opencv-finding-circle-sun-coordinates-of-center-the-circle-from-pictu
    Finds Centroid coordinates of circular bucket.

    Parameters
    ----------
    img (2d np.ndaarray): original background image.
    true_depth (float): distance value from camera to bucket floor (automatically pre-computed)
    threshold (float): distance values to accept region into detected circle. (used to reduce fall noise interference)

    Returns
    -------
    cX (int): x-coordinate of circle centroid
    cY (int): y-coordinate of circle centroid
    '''

    # convert the grayscale image to binary image
    ret, thresh = cv2.threshold(img, threshold, true_depth, 0)

    # calculate moments of binary image
    M = cv2.moments(thresh)

    # calculate x,y coordinate of center
    cX = int(M["m10"] / M["m00"])
    cY = int(M["m01"] / M["m00"])

    return cX, cY

def make_gradient(width, height, h, k, a, b, theta=0):
    '''
    https://stackoverflow.com/questions/49829783/draw-a-gradual-change-ellipse-in-skimage/49848093#49848093
    Creates gradient around bucket floor representing slanted wall values.
    This is done by drawing an "ellipse" of equal x,y radii, resulting in a circle with weighted
    depth values from highest to lowest surrounding the circumference of the circle

    Parameters
    ----------
    width (int): bounding box width
    height (int) bounding box height
    h (int): centroid x coordinate
    k (int): centroid y coordinate
    a (int): x-radius of drawn ellipse
    b (int): y-radius of drawn ellipse
    theta (float): degree to rotate ellipse in radians. (has no effect if drawing a circle)

    Returns
    -------
    (2d np.ndarray): numpy array with weighted values from 0.08 -> 0.8 representing the proportion of values
    to create a gradient from. 0.8 being the proportioned values closest to the circle wall.
    '''

    # Precalculate constants
    st, ct = math.sin(theta), math.cos(theta)
    aa, bb = a ** 2, b ** 2

    # Generate (x,y) coordinate arrays
    y, x = np.mgrid[-k:height - k, -h:width - h]

    # Calculate the weight for each pixel
    weights = (((x * ct + y * st) ** 2) / aa) + (((x * st - y * ct) ** 2) / bb)

    return np.clip(1 - weights, 0.08, 0.8)


def graduate_dilated_wall_area(bground_im, config_data, strel_dilate, output_dir):
    '''
    Creates a gradient to represent the dilated (now visible) bucket wall regions.
    Only is used if background is dilated to capture larger rodents in convex shaped buckets (\_/).
    This is done to handle noise attributed by bucket walls being slanted, and thus being picked
    up as large noise depth values. Moreover, to appropriately subtract the background from input
    images during extraction without obscuring the rodent, or including unwanted wall regions.

    Parameters
    ----------
    bground_im (2d np.ndarray): the bucket floor image computed as the median distance throughout the session.
    config_data (dict): dictionary containing helper user configuration parameters.
    strel_dilate (cv2.structuringElement): dilation structuring element used to dilate background image.
    output_dir (str): path to save newly computed background to use.

    Returns
    -------
    bground_im (2d np.ndarray): the new background image with a gradient around the floor from high to low depth values.
    '''

    # store old and new backgrounds
    old_bg = deepcopy(bground_im)

    # dilate background size to match ROI size and attribute wall noise to cancel out
    bground_im = cv2.dilate(old_bg, strel_dilate, iterations=config_data.get('dilate_iterations', 5))

    # determine center of bground roi
    width, height = bground_im.shape[1], bground_im.shape[0]  # shape of bounding box

    # getting helper user parameters
    true_depth = config_data['true_depth']
    xoffset = config_data.get('x_bg_offset', -2)
    yoffset = config_data.get('y_offset', 2)
    widen_radius = config_data.get('widen_radius', 0)
    bg_threshold = config_data.get('bg_threshold', 650)

    # getting bground centroid
    cx, cy = get_bucket_center(deepcopy(old_bg), true_depth, threshold=bg_threshold)

    # set up gradient
    h, k = cx + xoffset, cy + yoffset   # centroid of gradient circle
    a, b = cx + widen_radius + 67, cy + widen_radius + 67 # x,y radii of gradient circle
    theta = math.pi/24 # gradient angle; arbitrary - used to rotate ellipses.

    # create slant gradient
    bground_im = np.float64((make_gradient(width, height, h, k, a, b, theta)) * 255)

    # scale it back to depth
    bground_im *= np.uint8((true_depth*1.1) / (bground_im.max()))  # fine-tuned - probably needs revising

    # overlay with actual bucket floor distance
    mask = np.ma.equal(old_bg, old_bg.max())
    bground_im = np.where(mask == True, old_bg, bground_im)
    bground_im = cv2.GaussianBlur(bground_im, (7, 7), 7)

    write_image(os.path.join(output_dir, 'new_bg.tiff'), bground_im, scale=True)

    return bground_im<|MERGE_RESOLUTION|>--- conflicted
+++ resolved
@@ -278,11 +278,7 @@
 
     Parameters
     ----------
-<<<<<<< HEAD
-    config_data (dict): dict containing strel parameters
-=======
     config_data (dict): dict containing cv2 Structuring Element parameters
->>>>>>> 3ab196fd
 
     Returns
     -------
@@ -297,10 +293,6 @@
     }
 
     return str_els
-<<<<<<< HEAD
-=======
-
->>>>>>> 3ab196fd
 
 def select_strel(string='e', size=(10, 10)):
     '''
