import os
import cv2
import h5py
import json
import shutil
import numpy as np
from pathlib import Path
import ruamel.yaml as yaml
import numpy.testing as npt
from unittest import TestCase
from moseq2_extract.cli import find_roi
from moseq2_extract.io.image import read_image
from tempfile import TemporaryDirectory, NamedTemporaryFile
from moseq2_extract.tests.integration_tests.test_cli import write_fake_movie
from moseq2_extract.util import gen_batch_sequence, load_metadata, load_timestamps,\
    select_strel, scalar_attributes, dict_to_h5, click_param_annot, \
    get_bucket_center, make_gradient, graduate_dilated_wall_area, convert_raw_to_avi_function, \
    recursive_find_h5s, clean_file_str, load_textdata, time_str_for_filename, build_path, read_yaml

class testExtractUtils(TestCase):

    def test_build_path(self):
        out = build_path({'test1': 'value', 'test2': 'value2'}, '{test1}_{test2}')
        assert out == 'value_value2'

    def test_read_yaml(self):

        test_file = 'data/config.yaml'
        test_dict = read_yaml(test_file)

        with open(test_file, 'r') as f:
            truth_dict = yaml.safe_load(f)

        assert truth_dict == test_dict

    def test_clean_file_str(self):
        test_name = 'd<a:t\\t"a'
        truth_out = 'd-a-t-t-a'

        test_out = clean_file_str(test_name)
        assert truth_out == test_out

    def test_load_textdata(self):
        data_file = 'data/depth_ts.txt'

        data, timestamps = load_textdata(data_file, np.uint8)
        assert data.all() != None
        assert timestamps.all() != None
        assert len(data) == len(timestamps)

    def test_time_str_for_filename(self):

        test_out = time_str_for_filename('12:12:12')
        truth_out = '12-12-12'
        assert test_out == truth_out

    def test_recursive_find_h5s(self):

        h5s, dicts, yamls = recursive_find_h5s('data/')
        assert len(h5s) == len(dicts) == len(yamls) > 0

    def test_gen_batch_sequence(self):

        tmp_list = [range(0, 10),
                    range(5, 15),
                    range(10, 20),
                    range(15, 25)]

        gen_list = list(gen_batch_sequence(25, 10, 5))

        assert(gen_list == tmp_list)


    def test_load_timestamps(self):

        with TemporaryDirectory() as tmp:
            txt_path = NamedTemporaryFile(prefix=tmp+'/', suffix=".txt")

            tmp_timestamps = np.arange(0, 5, .05)
            with open(txt_path.name, 'w') as f:
                for timestamp in tmp_timestamps:
                    print('{}'.format(str(timestamp)), file=f)

            loaded_timestamps = load_timestamps(txt_path.name)
            npt.assert_almost_equal(loaded_timestamps, tmp_timestamps, 10)

    def test_load_metadata(self):

        tmp_dict = {
            'test': 'test2'
        }

        with TemporaryDirectory() as tmp:
            json_file = NamedTemporaryFile(prefix=tmp+'/', suffix=".json")
            with open(json_file.name, 'w') as f:
                json.dump(tmp_dict, f)

            loaded_dict = load_metadata(json_file.name)

            assert(loaded_dict == tmp_dict)

    def test_convert_raw_to_avi(self):

        with TemporaryDirectory() as tmp:
            # writing a file to test following pipeline
            data_path = Path(NamedTemporaryFile(prefix=tmp+'/', suffix=".dat").name)

            write_fake_movie(str(data_path))

            convert_raw_to_avi_function(str(data_path))
            assert Path(str(data_path).replace('.dat', '.avi')).is_file()

    def test_select_strel(self):

        strel = select_strel('ellipse', size=(9, 9))
        npt.assert_equal(strel, cv2.getStructuringElement(cv2.MORPH_ELLIPSE, (9, 9)))

        strel = select_strel('rectangle', size=(9, 9))
        npt.assert_equal(strel, cv2.getStructuringElement(cv2.MORPH_RECT, (9, 9)))

        strel = select_strel('sdfdfsf', size=(9, 9))
        npt.assert_equal(strel, cv2.getStructuringElement(cv2.MORPH_ELLIPSE, (9, 9)))


    def test_scalar_attributes(self):

        dct = scalar_attributes()

        assert(dct is not None)


    def test_dict_to_h5(self):

        tmp_dic = {
            'subdict': {
                'sd_tuple': (0,1),
                'sd_string': 'quick brown fox',
                'sd_integer': 1,
                'sd_float': 1.0,
                'sd_bool': False,
                'sd_list': [1,2,3],
            },
            'tuple': (0,1),
            'string': 'quick brown fox',
            'integer': 1,
            'float': 1.0,
            'bool': False,
            'list': [1,2,3],
        }
        with TemporaryDirectory() as tmp:
            fpath = NamedTemporaryFile(prefix=tmp+'/', suffix=".h5")
            with h5py.File(fpath.name, 'w') as f:
                dict_to_h5(f, tmp_dic, tmp)

            def h5_to_dict(h5file, path):
                ans = {}
                if not path.endswith('/'):
                    path = path + '/'
                for key, item in h5file[path].items():
                    if type(item) is h5py.Dataset:
                        ans[key] = item[()]
                    elif type(item) is h5py.Group:
                        ans[key] = h5_to_dict(h5file, path + key + '/')
                return ans

            with h5py.File(fpath.name, 'r') as f:
                result = h5_to_dict(f, tmp)
            npt.assert_equal(result, tmp_dic)

<<<<<<< HEAD
    def test_click_param_annot(self):
        ref_dict = {
            'bg_roi_dilate': 'Size of strel to dilate roi',
            'bg_roi_shape': 'Shape to use to dilate roi (ellipse or rect)',
            'bg_roi_index': 'Index of roi to use',
            'bg_roi_weights': 'ROI feature weighting (area, extent, dist)',
            'bg_roi_depth_range': 'Range to search for floor of arena (in mm)',
            'bg_roi_gradient_filter': 'Exclude walls with gradient filtering',
            'bg_roi_gradient_threshold': 'Gradient must be < this to include points',
            'bg_roi_gradient_kernel': 'Kernel size for Sobel gradient filtering',
            'bg_sort_roi_by_position': 'Sort ROIs by position',
            'bg_sort_roi_by_position_max_rois': 'Max original ROIs to sort by position',
            'dilate_iterations': 'Number of dilation iterations to increase bucket floor size.',
            'bg_roi_fill_holes': 'Fill holes in ROI',
            'output_dir': 'Output directory',
            'use_plane_bground': 'Use plane fit for background',
            'config_file': None
        }

        test_dict = click_param_annot(find_roi)
        npt.assert_equal(ref_dict, test_dict)

    def test_get_bucket_center(self):
        img = read_image('data/tiffs/bground_bucket.tiff')
        roi = read_image('data/tiffs/roi_bucket_01.tiff')
        true_depth = np.median(img[roi > 0])

        x, y = get_bucket_center(img, true_depth)

        assert isinstance(x, int)
        assert isinstance(y, int)

        assert x > 0 and x < img.shape[1]
        assert y > 0 and y < img.shape[0]


    def test_make_gradient(self):
        img = read_image('data/tiffs/bground_bucket.tiff')
        width = img.shape[1]
        height = img.shape[0]
        xc = int(img.shape[1]/ 2)
        yc = int(img.shape[0] / 2)
        radx = int(img.shape[1] / 2)
        rady = int(img.shape[0] / 2)
        theta = 0

        grad = make_gradient(width, height, xc, yc, radx, rady, theta)
        assert grad[grad >= 0.08].all() == True
        assert grad[grad <= 0.8].all() == True

    def test_graduate_dilated_wall_area(self):
        img = read_image('data/tiffs/bground_bucket.tiff')
        roi = read_image('data/tiffs/roi_bucket_01.tiff')
        true_depth = np.median(img[roi > 0])

        config_data = {}
        strel_dilate = cv2.getStructuringElement(cv2.MORPH_ELLIPSE, (9, 9))
        output_dir = 'data/tiffs/'

        new_bg = graduate_dilated_wall_area(img, config_data, strel_dilate, true_depth, output_dir)

        assert new_bg.all() != img.all()
        assert np.median(new_bg) > np.median(img)
        assert os.path.exists('data/tiffs/new_bg.tiff')
        os.remove('data/tiffs/new_bg.tiff')
=======
def test_click_param_annot():
    ref_dict = {
        'bg_roi_dilate': 'Size of strel to dilate roi',
        'bg_roi_shape': 'Shape to use to dilate roi (ellipse or rect)',
        'bg_roi_index': 'Index of which background mask(s) to use',
        'bg_roi_weights': 'ROI feature weighting (area, extent, dist)',
        'bg_roi_depth_range': 'Range to search for floor of arena (in mm)',
        'bg_roi_gradient_filter': 'Exclude walls with gradient filtering',
        'bg_roi_gradient_threshold': 'Gradient must be < this to include points',
        'bg_roi_gradient_kernel': 'Kernel size for Sobel gradient filtering',
        'bg_sort_roi_by_position': 'Sort ROIs by position',
        'bg_sort_roi_by_position_max_rois': 'Max original ROIs to sort by position',
        'bg_roi_fill_holes': 'Fill holes in ROI',
        'dilate_iterations': 'Number of dilation iterations to increase bucket floor size.',
        'output_dir': 'Output directory to save the results h5 file',
        'use_plane_bground': 'Use a plane fit for the background. Useful for mice that don\'t move much',
        'config_file': None
    }
    test_dict = click_param_annot(find_roi)
    npt.assert_equal(ref_dict, test_dict)
>>>>>>> 818058de
<|MERGE_RESOLUTION|>--- conflicted
+++ resolved
@@ -167,29 +167,6 @@
                 result = h5_to_dict(f, tmp)
             npt.assert_equal(result, tmp_dic)
 
-<<<<<<< HEAD
-    def test_click_param_annot(self):
-        ref_dict = {
-            'bg_roi_dilate': 'Size of strel to dilate roi',
-            'bg_roi_shape': 'Shape to use to dilate roi (ellipse or rect)',
-            'bg_roi_index': 'Index of roi to use',
-            'bg_roi_weights': 'ROI feature weighting (area, extent, dist)',
-            'bg_roi_depth_range': 'Range to search for floor of arena (in mm)',
-            'bg_roi_gradient_filter': 'Exclude walls with gradient filtering',
-            'bg_roi_gradient_threshold': 'Gradient must be < this to include points',
-            'bg_roi_gradient_kernel': 'Kernel size for Sobel gradient filtering',
-            'bg_sort_roi_by_position': 'Sort ROIs by position',
-            'bg_sort_roi_by_position_max_rois': 'Max original ROIs to sort by position',
-            'dilate_iterations': 'Number of dilation iterations to increase bucket floor size.',
-            'bg_roi_fill_holes': 'Fill holes in ROI',
-            'output_dir': 'Output directory',
-            'use_plane_bground': 'Use plane fit for background',
-            'config_file': None
-        }
-
-        test_dict = click_param_annot(find_roi)
-        npt.assert_equal(ref_dict, test_dict)
-
     def test_get_bucket_center(self):
         img = read_image('data/tiffs/bground_bucket.tiff')
         roi = read_image('data/tiffs/roi_bucket_01.tiff')
@@ -233,25 +210,24 @@
         assert np.median(new_bg) > np.median(img)
         assert os.path.exists('data/tiffs/new_bg.tiff')
         os.remove('data/tiffs/new_bg.tiff')
-=======
-def test_click_param_annot():
-    ref_dict = {
-        'bg_roi_dilate': 'Size of strel to dilate roi',
-        'bg_roi_shape': 'Shape to use to dilate roi (ellipse or rect)',
-        'bg_roi_index': 'Index of which background mask(s) to use',
-        'bg_roi_weights': 'ROI feature weighting (area, extent, dist)',
-        'bg_roi_depth_range': 'Range to search for floor of arena (in mm)',
-        'bg_roi_gradient_filter': 'Exclude walls with gradient filtering',
-        'bg_roi_gradient_threshold': 'Gradient must be < this to include points',
-        'bg_roi_gradient_kernel': 'Kernel size for Sobel gradient filtering',
-        'bg_sort_roi_by_position': 'Sort ROIs by position',
-        'bg_sort_roi_by_position_max_rois': 'Max original ROIs to sort by position',
-        'bg_roi_fill_holes': 'Fill holes in ROI',
-        'dilate_iterations': 'Number of dilation iterations to increase bucket floor size.',
-        'output_dir': 'Output directory to save the results h5 file',
-        'use_plane_bground': 'Use a plane fit for the background. Useful for mice that don\'t move much',
-        'config_file': None
-    }
-    test_dict = click_param_annot(find_roi)
-    npt.assert_equal(ref_dict, test_dict)
->>>>>>> 818058de
+
+    def test_click_param_annot(self):
+        ref_dict = {
+            'bg_roi_dilate': 'Size of strel to dilate roi',
+            'bg_roi_shape': 'Shape to use to dilate roi (ellipse or rect)',
+            'bg_roi_index': 'Index of which background mask(s) to use',
+            'bg_roi_weights': 'ROI feature weighting (area, extent, dist)',
+            'bg_roi_depth_range': 'Range to search for floor of arena (in mm)',
+            'bg_roi_gradient_filter': 'Exclude walls with gradient filtering',
+            'bg_roi_gradient_threshold': 'Gradient must be < this to include points',
+            'bg_roi_gradient_kernel': 'Kernel size for Sobel gradient filtering',
+            'bg_sort_roi_by_position': 'Sort ROIs by position',
+            'bg_sort_roi_by_position_max_rois': 'Max original ROIs to sort by position',
+            'bg_roi_fill_holes': 'Fill holes in ROI',
+            'dilate_iterations': 'Number of dilation iterations to increase bucket floor size.',
+            'output_dir': 'Output directory to save the results h5 file',
+            'use_plane_bground': 'Use a plane fit for the background. Useful for mice that don\'t move much',
+            'config_file': None
+        }
+        test_dict = click_param_annot(find_roi)
+        npt.assert_equal(ref_dict, test_dict)